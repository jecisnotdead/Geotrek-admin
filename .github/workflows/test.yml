# This workflow will install Python dependencies, run tests and lint with a variety of Python versions
# For more information see: https://help.github.com/actions/language-and-framework-guides/using-python-with-github-actions

name: Test CI

on:
  pull_request:
    paths-ignore:
      - 'docs/**'
  push:
    branches:
      - master
    paths-ignore:
      - 'docs/**'
  release:
    types:
      - created

concurrency:
  group: ${{ github.workflow }}-${{ github.ref }}
  cancel-in-progress: true

env:
  DEBIAN_FRONTEND: noninteractive
  POSTGRES_DB: ci_test
  POSTGRES_PASSWORD: ci_test
  POSTGRES_USER: ci_test
  POSTGRES_HOST: 127.0.0.1
  SERVER_NAME: geotrek.local
  SECRET_KEY: test-test-test
  CONVERSION_HOST: localhost
  CAPTURE_HOST: localhost
  REDIS_HOST: 127.0.0.1
  VAR_DIR: /home/runner/work/Geotrek-admin/Geotrek-admin/var
  LANG: C.UTF-8

jobs:
  test:
    name: Python Unittests
    runs-on: ${{ matrix.os }}

    strategy:
      matrix:
        os: [ubuntu-18.04, ubuntu-20.04]
        tests-env: ['tests', 'tests_nds']
        include:
          - os: ubuntu-18.04
            python-version: 3.8  # default python version in 18.04
          - os: ubuntu-20.04
            python-version: 3.8  # default python version in 20.04

    env:
      ENV: ${{ matrix.tests-env }}
      OS: ${{ matrix.os }}

    services:
      postgres:
        image: postgis/postgis:10-2.5
        env:
          POSTGRES_DB: ci_test
          POSTGRES_PASSWORD: ci_test
          POSTGRES_USER: ci_test
        ports:
          - 5432:5432
        # Set health checks to wait until postgres has started
        options: >-
          --health-cmd pg_isready
      redis:
        image: redis:5.0-alpine
        ports:
          - 6379:6379

    steps:
    - uses: actions/checkout@v3
    - name: Set up Python ${{ matrix.python-version }}
      uses: actions/setup-python@v2
      with:
        python-version: ${{ matrix.python-version }}

    - uses: actions/cache@v2
      with:
        path: |
          ~/.cache/pip
          ~/.wheel_dir

        key: ${{ runner.os }}-pip-${{ matrix.python-version }}
        restore-keys: |
          ${{ runner.os }}-pip-${{ matrix.python-version }}

    - name: Install System dependencies
      run: |
        sudo apt-get update -q
        sudo apt-get -qq -y install \
             unzip \
             gettext \
             binutils \
             libproj-dev \
             gdal-bin \
             sudo \
             less \
             curl \
             git \
             iproute2 \
             software-properties-common \
             shared-mime-info \
             fonts-liberation \
             libssl-dev \
             libfreetype6-dev \
             libxml2-dev \
             libxslt-dev \
             libcairo2 \
             libpango1.0-0 \
             libpangocairo-1.0-0 \
             libgdk-pixbuf2.0-dev \
             libffi-dev \
             libvips
        sudo apt-get install -y --no-install-recommends postgis

    - name: Install python dependencies
      run: |
        python3 -m pip install --upgrade pip setuptools wheel
        pip3 wheel --wheel-dir=~/.wheel_dir -r requirements.txt
        pip3 install --find-links=~/.wheel_dir -r requirements.txt

    - name: Create test required directories
      run: |
        mkdir -p ./var/log ./var/cache/sessions

    - name: Check migrations
      run: |
        python3 ./manage.py makemigrations --check

    - name: Prepare environment
      run: |
        mkdir -p $VAR_DIR
        mkdir -p $VAR_DIR/conf/extra_static
        python3 ./manage.py collectstatic --clear --noinput --verbosity=0
        python3 ./manage.py compilemessages

    - name: Launch Celery
      run: |
        celery -A geotrek worker -c 1 &

    - name: Unit test
      run: |
        coverage run ./manage.py test -v 3
        coverage xml -o coverage.xml

    - uses: codecov/codecov-action@v3
      with:
        files: ./coverage.xml
        env_vars: OS,ENV
        token: ${{ secrets.CODECOV_TOKEN }} # not usually required for public repos
        fail_ci_if_error: true # optional (default = false)

  build_docker_image:
    name: Build docker image
    runs-on: ubuntu-20.04
    steps:
      - uses: actions/checkout@v3
      - name: Set up Docker Buildx
        id: buildx
        uses: docker/setup-buildx-action@v1
      - name: Build Docker image
        run: |
          docker build -t geotrek:latest .
      - name: Upload image
        uses: ishworkh/docker-image-artifact-upload@v1
        with:
          image: "geotrek:latest"

  build_deb_18_04:
      name: Build 18.04 package
      runs-on: ubuntu-latest
      container: ubuntu:bionic
      steps:
        - uses: actions/checkout@v3
        - name: Prepare debian 18.04 versioning
          run: |
            grep '^[0-9]\+\.[0-9]\+\.[0-9]\+$' VERSION || sed -i 's/+dev/.ubuntu18.04~dev'$GITHUB_RUN_ID'/' debian/changelog
            sed -i 's/geotrek-admin (\([0-9]\+\.[0-9]\+\.[0-9]\+\)\(.*\)) RELEASED;/geotrek-admin (\1.ubuntu18.04\2) bionic;/' debian/changelog
        - name: Install build dependencies
          run: |
            apt-get -q update
<<<<<<< HEAD
            apt-get -q -y install dpkg-dev debhelper dh-virtualenv git software-properties-common python3.8 python3.8-venv python3.8-dev libffi-dev libxml2-dev libxslt1-dev libgdal-dev
=======
            apt-get -q -y install dpkg-dev debhelper dh-virtualenv git python3.8 python3.8-venv python3.8-dev libffi-dev libxml2-dev libxslt1-dev libgdal-dev
>>>>>>> 50633c51
        - name: Building package debian 18.04
          run: |
            dpkg-buildpackage -uc -us -b
        - name: Archive package artifact
          uses: actions/upload-artifact@v2
          with:
            name: debian-18-04
            path: |
              /home/runner/work/Geotrek-admin/*.deb

  build_deb_20_04:
    name: Build 20.04 package
    runs-on: ubuntu-latest
    container: ubuntu:focal
    steps:
      - uses: actions/checkout@v3
      - name: Prepare debian 20.04 versioning
        run: |
          sed -i 's/+dev/.ubuntu20.04~dev'$GITHUB_RUN_ID'/' debian/changelog
          sed -i 's/geotrek-admin (\([0-9]\+\.[0-9]\+\.[0-9]\+\)\(.*\)) RELEASED;/geotrek-admin (\1.ubuntu20.04\2) focal;/' debian/changelog
      - name: Install build dependencies
        run: |
          apt-get -q update
          apt-get -q -y install software-properties-common
          add-apt-repository ppa:jyrki-pulliainen/dh-virtualenv
          apt-get install -q -y dpkg-dev debhelper dh-virtualenv git python3 python3-venv python3-dev libffi-dev libxml2-dev libxslt1-dev libgdal-dev
      - name: Building package debian 20.04
        run: |
          dpkg-buildpackage -uc -us -b
      - name: Archive package artifact
        uses: actions/upload-artifact@v2
        with:
          name: debian-20-04
          path: |
            /home/runner/work/Geotrek-admin/*.deb

  e2e_docker_image:
    name: Tests E2E docker
    runs-on: ubuntu-20.04
    needs: [build_docker_image]
    services:
      postgres:
        image: postgis/postgis:10-2.5
        env:
          POSTGRES_DB: ci_test
          POSTGRES_PASSWORD: ci_test
          POSTGRES_USER: ci_test
        ports:
          - 5432:5432
        # Set health checks to wait until postgres has started
        options: >-
          --health-cmd pg_isready
    steps:
      - uses: actions/checkout@v3
      - name: Download image
        uses: ishworkh/docker-image-artifact-download@v1
        with:
          image: "geotrek:latest"
      - name: Launch service
        run: |
          docker tag geotrek:latest geotrekce/admin:latest
          cp .env-prod.dist .env; cp docker-compose-prod.yml docker-compose.yml
          echo 'LANGUAGES=en fr' >> .env
          echo 'LANGUAGE_CODE=en' >> .env
          sudo sed -i 's/localhost/geotrek.local/' .env
          sudo sed -i 's/127.0.0.1 localhost/127.0.0.1 localhost geotrek.local/' /etc/hosts
          mkdir -p var/conf/extra_static
          cp cypress/custom.py var/conf/custom.py
          echo 'POSTGRES_USER=ci_test' >> .env
          echo 'POSTGRES_PASSWORD=ci_test' >> .env
          echo 'POSTGRES_DB=ci_test' >> .env
          docker-compose run web update.sh
          make load_data
          make load_test_integration
          docker-compose up -d

      - name: Prepare nginx
        run: |
          sudo apt-get install -q -y nginx
          sudo mkdir /var/www/geotrek -p
          ls -als
          pwd
          sudo ln -s /home/runner/work/Geotrek-admin/Geotrek-admin/var/media /var/www/geotrek/media
          sudo ln -s /home/runner/work/Geotrek-admin/Geotrek-admin/var/static /var/www/geotrek/static
          sudo ln -s /home/runner/work/Geotrek-admin/Geotrek-admin/cypress/nginx.conf /etc/nginx/sites-enabled/geotrek.conf
          sudo systemctl restart nginx

      - name: install Cypress
        run: |
          cd /home/runner/work/Geotrek-admin/Geotrek-admin/cypress
          npm ci
          npm list
          echo "Waiting for container..."
          while ! nc -z "127.0.0.1" "8000"; do
            sleep 0.1
          done

      - name: E2E test
        run: |
          /home/runner/work/Geotrek-admin/Geotrek-admin/cypress/node_modules/.bin/cypress run -P /home/runner/work/Geotrek-admin/Geotrek-admin/cypress --record --key 64a5a9b3-9869-4a2f-91e4-e3cd27c2f564
        continue-on-error: false

      - name: Archive results as artifacts
        uses: actions/upload-artifact@v2
        with:
          name: docker-cypress
          path: |
            /home/runner/work/Geotrek-admin/Geotrek-admin/cypress/videos/*.mp4
            /home/runner/work/Geotrek-admin/Geotrek-admin/cypress/screenshots/*.png

  e2e_deb_18_04:
    name: Tests E2E 18.04
    runs-on: ubuntu-18.04
    needs: [ build_deb_18_04 ]

    env:
      CYPRESS_BASE_URL: http://geotrek.local
      CYPRESS_CACHE_FOLDER: ~/cypress/cache

    services:
      postgres:
        image: postgis/postgis:10-2.5
        env:
          POSTGRES_DB: ci_test
          POSTGRES_PASSWORD: ci_test
          POSTGRES_USER: ci_test
        ports:
          - 5432:5432
        # Set health checks to wait until postgres has started
        options: >-
          --health-cmd pg_isready

    steps:
      - uses: actions/checkout@v3
      - uses: actions/download-artifact@v2
        with:
          name: debian-18-04

      - name: Simulate install.sh procedure
        run: |
          sudo service apache2 stop
          sudo apt-get purge apache2 apache2-utils apache2.2-bin
          sudo apt-get autoremove
          echo "deb [arch=amd64] https://packages.geotrek.fr/ubuntu $(lsb_release -sc) main" | sudo tee /etc/apt/sources.list.d/geotrek.list
          wget -O- "https://packages.geotrek.fr/geotrek.gpg.key" | sudo apt-key add -
          sudo apt-get -q update
          echo "geotrek-admin geotrek-admin/LANGUAGES string en fr" >> .debian_settings
          echo "geotrek-admin geotrek-admin/POSTGRES_USER string $POSTGRES_USER" >> .debian_settings
          echo "geotrek-admin geotrek-admin/POSTGRES_DB string $POSTGRES_DB" >> .debian_settings
          echo "geotrek-admin geotrek-admin/POSTGRES_PASSWORD string $POSTGRES_PASSWORD" >> .debian_settings
          echo "geotrek-admin geotrek-admin/SERVER_NAME string geotrek.local" >> .debian_settings
          mkdir -p /opt/geotrek-admin/var/conf/
          cp /home/runner/work/Geotrek-admin/Geotrek-admin/cypress/custom.py /opt/geotrek-admin/var/conf/custom.py
          sudo sed -i 's/127.0.0.1 localhost/127.0.0.1 localhost geotrek.local/' /etc/hosts
          sudo debconf-set-selections .debian_settings

      - name: Install package
        run: |
          sudo unlink /etc/nginx/sites-enabled/default
          sudo apt-get install /home/runner/work/Geotrek-admin/Geotrek-admin/*.deb || exit 0;
          sudo systemctl restart nginx

      - name: Load Data
        run: |
          sudo geotrek loaddata minimal
          sudo geotrek loaddata cirkwi
          sudo geotrek loaddata basic
          sudo geotrek loaddata test-integration
          for dir in `ls -d /opt/geotrek-admin/lib/python3*/site-packages/geotrek/*/fixtures/upload`; do
          	cd $dir > /dev/null
          	sudo cp -r * /opt/geotrek-admin/var/media/upload/
          done

      - name: Install cypress
        run: |
          cd /home/runner/work/Geotrek-admin/Geotrek-admin/cypress
          npm ci

      - name: E2E test
        run: |
           /home/runner/work/Geotrek-admin/Geotrek-admin/cypress/node_modules/.bin/cypress run -P /home/runner/work/Geotrek-admin/Geotrek-admin/cypress --record --key 64a5a9b3-9869-4a2f-91e4-e3cd27c2f564
        continue-on-error: false

      - name: Archive results as artifacts
        uses: actions/upload-artifact@v3
        with:
          name: cypress-18.04
          path: |
            /home/runner/work/Geotrek-admin/Geotrek-admin/cypress/videos/*.mp4
            /home/runner/work/Geotrek-admin/Geotrek-admin/cypress/screenshots/*.png


  e2e_deb_20_04:
    name: Tests E2E 20.04
    runs-on: ubuntu-20.04
    needs: [ build_deb_20_04 ]

    env:
      CYPRESS_BASE_URL: http://geotrek.local
      CYPRESS_CACHE_FOLDER: ~/cypress/cache

    services:
      postgres:
        image: postgis/postgis:10-2.5
        env:
          POSTGRES_DB: ci_test
          POSTGRES_PASSWORD: ci_test
          POSTGRES_USER: ci_test
        ports:
          - 5432:5432
        # Set health checks to wait until postgres has started
        options: >-
          --health-cmd pg_isready

    steps:
      - uses: actions/checkout@v3
      - uses: actions/download-artifact@v2
        with:
          name: debian-20-04

      - name: Simulate install.sh procedure
        run: |
          sudo service apache2 stop
          sudo apt-get purge apache2 apache2-utils apache2.2-bin
          sudo apt-get autoremove
          echo "deb [arch=amd64] https://packages.geotrek.fr/ubuntu $(lsb_release -sc) main" | sudo tee /etc/apt/sources.list.d/geotrek.list
          wget -O- "https://packages.geotrek.fr/geotrek.gpg.key" | sudo apt-key add -
          sudo apt-get -q update
          echo "geotrek-admin geotrek-admin/LANGUAGES string en fr" >> .debian_settings
          echo "geotrek-admin geotrek-admin/POSTGRES_USER string $POSTGRES_USER" >> .debian_settings
          echo "geotrek-admin geotrek-admin/POSTGRES_DB string $POSTGRES_DB" >> .debian_settings
          echo "geotrek-admin geotrek-admin/POSTGRES_PASSWORD string $POSTGRES_PASSWORD" >> .debian_settings
          echo "geotrek-admin geotrek-admin/SERVER_NAME string geotrek.local" >> .debian_settings
          mkdir -p /opt/geotrek-admin/var/conf/
          cp /home/runner/work/Geotrek-admin/Geotrek-admin/cypress/custom.py /opt/geotrek-admin/var/conf/custom.py
          sudo sed -i 's/127.0.0.1 localhost/127.0.0.1 localhost geotrek.local/' /etc/hosts
          sudo debconf-set-selections .debian_settings

      - name: Install package
        run: |
          sudo unlink /etc/nginx/sites-enabled/default
          sudo apt-get install /home/runner/work/Geotrek-admin/Geotrek-admin/*.deb || exit 0;
          sudo systemctl restart nginx

      - name: Load Data
        run: |
          sudo geotrek loaddata minimal
          sudo geotrek loaddata cirkwi
          sudo geotrek loaddata basic
          sudo geotrek loaddata test-integration
          for dir in `ls -d /opt/geotrek-admin/lib/python3*/site-packages/geotrek/*/fixtures/upload`; do
          	cd $dir > /dev/null
          	sudo cp -r * /opt/geotrek-admin/var/media/upload/
          done

      - name: Install cypress
        run: |
          cd /home/runner/work/Geotrek-admin/Geotrek-admin/cypress
          npm ci
          npm list

      - name: E2E test
        run: |
          /home/runner/work/Geotrek-admin/Geotrek-admin/cypress/node_modules/.bin/cypress run -P /home/runner/work/Geotrek-admin/Geotrek-admin/cypress --record --key 64a5a9b3-9869-4a2f-91e4-e3cd27c2f564
        continue-on-error: false

      - name: Archive results as artifacts
        uses: actions/upload-artifact@v2
        with:
          name: cypress-20.04
          path: |
            /home/runner/work/Geotrek-admin/Geotrek-admin/cypress/videos/*.mp4
            /home/runner/work/Geotrek-admin/Geotrek-admin/cypress/screenshots/*.png
  deploy:
    name: Publish (on release only)
    runs-on: ubuntu-18.04
    needs: [ test, e2e_docker_image, e2e_deb_18_04, e2e_deb_20_04 ]
    if: ${{ github.event_name == 'release' && github.event.action == 'created' }}
    steps:
      - uses: actions/checkout@v3
      - name: Download 18.04 debian artifact
        uses: actions/download-artifact@v2
        with:
          name: debian-18-04
      - name: Download 20.04 debian artifact
        uses: actions/download-artifact@v2
        with:
          name: debian-20-04
      - name: Download docker image
        uses: ishworkh/docker-image-artifact-download@v1
        with:
          image: "geotrek:latest"
      - name: Attach debian packages as release binaries
        uses: skx/github-action-publish-binaries@master
        env:
          GITHUB_TOKEN: ${{ secrets.GITHUB_TOKEN }}
        with:
          args: '*.deb'
      - name: Login to Docker Hub
        uses: docker/login-action@v1
        with:
          username: ${{ secrets.DOCKER_LOGIN }}
          password: ${{ secrets.DOCKER_PASSWORD }}
      - name: Publish Docker image (v2 and latest)
        run: |
          if [[ "${{ github.ref }}" == *"dev"* ]]; then
            export DOCKER_TAG=dev
          else
            docker tag geotrek:latest geotrekce/admin:$(cat VERSION)
            docker push geotrekce/admin:$(cat VERSION)
            export DOCKER_TAG=latest
          fi
          docker tag geotrek:latest geotrekce/admin:$DOCKER_TAG
          docker push geotrekce/admin:$DOCKER_TAG
      - name: Install SSH key
        uses: shimataro/ssh-key-action@v2
        with:
          key: ${{ secrets.SSH_PRIVATE_KEY }}
          known_hosts: ${{ secrets.SSH_KNOWN_HOSTS }}
      - name: Publish debian packages
        run: |
          if [[ "${{ github.ref }}" == *"dev"* ]]; then
            export DEB_COMPONENT=dev
          else
            export DEB_COMPONENT=main
          fi
          echo "${{ github.ref }} : Publishing as $DEB_COMPONENT package"
          scp -P ${{ secrets.SSH_PORT }} -o StrictHostKeyChecking=no /home/runner/work/Geotrek-admin/Geotrek-admin/geotrek-admin_*_amd64.deb ${{ secrets.SSH_USER }}@${{ secrets.SSH_HOST }}:/srv/packages/incoming/$DEB_COMPONENT/
          if [[ "${{ github.ref }}" == *"dev"* ]]; then
            ssh -p ${{ secrets.SSH_PORT }} -o StrictHostKeyChecking=no ${{ secrets.SSH_USER }}@${{ secrets.SSH_HOST }} make bionic_dev -C /srv/packages
            ssh -p ${{ secrets.SSH_PORT }} -o StrictHostKeyChecking=no ${{ secrets.SSH_USER }}@${{ secrets.SSH_HOST }} make focal_dev -C /srv/packages
          else
            ssh -p ${{ secrets.SSH_PORT }} -o StrictHostKeyChecking=no ${{ secrets.SSH_USER }}@${{ secrets.SSH_HOST }} make bionic_main -C /srv/packages
            ssh -p ${{ secrets.SSH_PORT }} -o StrictHostKeyChecking=no ${{ secrets.SSH_USER }}@${{ secrets.SSH_HOST }} make focal_main -C /srv/packages
          fi<|MERGE_RESOLUTION|>--- conflicted
+++ resolved
@@ -182,11 +182,7 @@
         - name: Install build dependencies
           run: |
             apt-get -q update
-<<<<<<< HEAD
-            apt-get -q -y install dpkg-dev debhelper dh-virtualenv git software-properties-common python3.8 python3.8-venv python3.8-dev libffi-dev libxml2-dev libxslt1-dev libgdal-dev
-=======
             apt-get -q -y install dpkg-dev debhelper dh-virtualenv git python3.8 python3.8-venv python3.8-dev libffi-dev libxml2-dev libxslt1-dev libgdal-dev
->>>>>>> 50633c51
         - name: Building package debian 18.04
           run: |
             dpkg-buildpackage -uc -us -b
