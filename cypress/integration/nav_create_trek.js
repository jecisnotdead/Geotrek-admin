Cypress.on('uncaught:exception', (err, runnable) => {
    // returning false here prevents Cypress from
    // failing the test
    return false
})

describe('Create trek', () => {
<<<<<<< HEAD
  before(() => {
    const username = 'admin';
    const password = 'admin';

    cy.loginByCSRF(username, password)
    .then((resp) => {
       expect(resp.status).to.eq(200)
    })
  })
=======
    before(() => {
      const username = 'admin';
      const password = 'admin';

      cy.loginByCSRF(username, password)
        .then((resp) => {
           expect(resp.status).to.eq(200);
        })
    });

  beforeEach(() => {
    Cypress.Cookies.preserveOnce('sessionid', 'csrftoken');
    cy.setCookie('django_language', 'en');
  });
>>>>>>> a58206f6

  beforeEach(() => {
    cy.setCookie('django_language', 'en');
    Cypress.Cookies.preserveOnce('sessionid', 'csrftoken');
  })

  it('Create trek', () => {
    cy.visit('/trek/list')
    cy.server()
    cy.route('/api/path/drf/paths/graph.json').as('graph')
    cy.get("a.btn-success[href='/trek/add/']").contains('Add a new trek').click()
    cy.wait('@graph')
    cy.get("a.linetopology-control").click()
    cy.get("textarea[id='id_topology']").type('[{"pk": 2, "kind": "TREK", "offset": 0.0, "paths": [3], "positions": {"0": [0.674882030756843, 0.110030805790642]}}]', {force: true, parseSpecialCharSequences: false})
    cy.get("input[id='id_duration']").type('100')
    cy.get("input[name='name_en']").type('Trek number 1')
    cy.get("a[href='#name_fr']").click()
    cy.get("input[name='name_fr']").type('Randonnée numéro 1')
    cy.get("input[id='id_review']").click({force: true})
    cy.get("input[id='id_departure_en']").type('Departure')
    cy.get("a[href='#departure_fr']").click()
    cy.get("input[id='id_departure_fr']").type('Départ')
    cy.get("input[id='id_arrival_en']").type('Arrival')
    cy.get("a[href='#arrival_fr']").click()
    cy.get("input[id='id_arrival_fr']").type('Arrivée')
    cy.get("input[id='id_duration']").type('100')
    cy.get("select[id='id_practice']").select("Cycling")
    cy.get("select[id='id_difficulty']").select("Very hard")
    cy.get("select[id='id_route']").select("Loop")
    cy.setTinyMceContent('id_access_en', 'Access number 1');
    cy.setTinyMceContent('id_description_teaser_en', 'Description teaser number 1')
    cy.setTinyMceContent('id_ambiance_en', 'Ambiance number 1')
    cy.setTinyMceContent('id_description_en', 'Description number 1')
    cy.get('#save_changes').click()
    cy.url().should('not.include', '/trek/add/')
    cy.get('.content').should('contain', 'Trek number 1')
  })
  it('List trek waiting for publication', () => {
    cy.visit('/trek/list')
    cy.get("a[title='Trek number 1']").should('have.length', 1)
    cy.get("span.badge-warning[title='Waiting for publication']").should('have.length', 1)
  })
  it('Change trek waiting for publication', () => {
    cy.visit('/trek/list')
    cy.get("a[title='Trek number 1']").should('have.attr', 'href')
      .then((href) => {
        cy.visit(href)
    })
    cy.get("div.alert-warning").contains("Waiting for publication").should('have.length', 1)
    cy.get("a.btn-primary").contains("Update").click()
    cy.get("input[id='id_review']").check()
    cy.get("input[name='published_en']").click({force: true})
    cy.get("input[id='id_published_en']").check()
    cy.get('#save_changes').click()
  })
})<|MERGE_RESOLUTION|>--- conflicted
+++ resolved
@@ -5,17 +5,6 @@
 })
 
 describe('Create trek', () => {
-<<<<<<< HEAD
-  before(() => {
-    const username = 'admin';
-    const password = 'admin';
-
-    cy.loginByCSRF(username, password)
-    .then((resp) => {
-       expect(resp.status).to.eq(200)
-    })
-  })
-=======
     before(() => {
       const username = 'admin';
       const password = 'admin';
@@ -30,12 +19,6 @@
     Cypress.Cookies.preserveOnce('sessionid', 'csrftoken');
     cy.setCookie('django_language', 'en');
   });
->>>>>>> a58206f6
-
-  beforeEach(() => {
-    cy.setCookie('django_language', 'en');
-    Cypress.Cookies.preserveOnce('sessionid', 'csrftoken');
-  })
 
   it('Create trek', () => {
     cy.visit('/trek/list')
