--- conflicted
+++ resolved
@@ -8,10 +8,7 @@
   before(() => {
     const username = 'admin'
     const password = 'admin'
-<<<<<<< HEAD
-=======
 
->>>>>>> a58206f6
     cy.loginByCSRF(username, password)
       .then((resp) => {
          expect(resp.status).to.eq(200)
@@ -21,7 +18,6 @@
   beforeEach(() => {
     cy.setCookie('django_language', 'en');
     Cypress.Cookies.preserveOnce('sessionid', 'csrftoken');
-    cy.setCookie('django_language', 'en');
   });
 
   it('Create signage', () => {
