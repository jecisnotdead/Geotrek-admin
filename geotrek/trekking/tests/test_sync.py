--- conflicted
+++ resolved
@@ -122,50 +122,29 @@
         super(SyncRandoFailTest, cls).setUpClass()
 
     def test_fail_directory_not_empty(self):
-<<<<<<< HEAD
         os.makedirs(os.path.join('var', 'tmp', 'other'))
-        with self.assertRaises(CommandError, msg="Destination directory contains extra data"):
-            management.call_command('sync_rando', os.path.join('var', 'tmp'), url='http://localhost:8000',
-=======
-        os.makedirs(os.path.join('tmp', 'other'))
         with self.assertRaisesRegexp(CommandError, "Destination directory contains extra data"):
-            management.call_command('sync_rando', 'tmp', url='http://localhost:8000',
->>>>>>> 3a466a06
+            management.call_command('sync_rando', os.path.join('var', 'tmp'), url='http://localhost:8000',
                                     skip_tiles=True, verbosity=2)
         shutil.rmtree(os.path.join('var', 'tmp', 'other'))
 
     def test_fail_url_ftp(self):
-<<<<<<< HEAD
-        with self.assertRaises(CommandError, msg="url parameter should start with http:// or https://"):
+        with self.assertRaisesRegexp(CommandError, "url parameter should start with http:// or https://"):
             management.call_command('sync_rando', os.path.join('var', 'tmp'), url='ftp://localhost:8000',
-                                    languages='en', skip_tiles=True, verbosity=2)
-
-    def test_language_not_in_db(self):
-        with self.assertRaises(CommandError):
-            management.call_command('sync_rando', os.path.join('var', 'tmp'), url='http://localhost:8000',
-=======
-        with self.assertRaisesRegexp(CommandError, "url parameter should start with http:// or https://"):
-            management.call_command('sync_rando', 'tmp', url='ftp://localhost:8000',
                                     skip_tiles=True, languages='en', verbosity=2)
 
     def test_language_not_in_db(self):
         with self.assertRaisesRegexp(CommandError,
                                      r"Language cat doesn't exist. Select in these one : \('en', 'es', 'fr', 'it'\)"):
-            management.call_command('sync_rando', 'tmp', url='http://localhost:8000',
->>>>>>> 3a466a06
+            management.call_command('sync_rando', os.path.join('var', 'tmp'), url='http://localhost:8000',
                                     skip_tiles=True, languages='cat', verbosity=2)
 
     def test_attachments_missing_from_disk(self):
         trek_1 = TrekWithPublishedPOIsFactory.create(published_fr=True)
         attachment = AttachmentFactory(content_object=trek_1, attachment_file=get_dummy_uploaded_image())
         os.remove(attachment.attachment_file.path)
-<<<<<<< HEAD
-        with self.assertRaises(CommandError, msg='Some errors raised during synchronization.'):
-            management.call_command('sync_rando', os.path.join('var', 'tmp'), url='http://localhost:8000',
-=======
         with self.assertRaisesRegexp(CommandError, 'Some errors raised during synchronization.'):
-            management.call_command('sync_rando', 'tmp', url='http://localhost:8000',
->>>>>>> 3a466a06
+            management.call_command('sync_rando', os.path.join('var', 'tmp'), url='http://localhost:8000',
                                     skip_tiles=True, languages='fr', verbosity=2, stdout=StringIO(), stderr=StringIO())
         self.assertFalse(os.path.exists(os.path.join('var', 'tmp', 'mobile', 'nolang', 'media', 'trekking_trek')))
 
@@ -175,7 +154,7 @@
               "Please check no other sync_rando command is already running. " \
               "If not, please delete this directory."
         with self.assertRaisesRegexp(CommandError, msg):
-            management.call_command('sync_rando', 'tmp', url='http://localhost:8000',
+            management.call_command('sync_rando', os.path.join('var', 'tmp'), url='http://localhost:8000',
                                     skip_tiles=True, verbosity=2)
         shutil.rmtree(os.path.join('tmp_sync_rando'))
 
@@ -183,7 +162,7 @@
     def test_fail_sync_tmp_sync_rando_permission_denied(self, mkdir):
         mkdir.side_effect = OSError(errno.EACCES, 'Permission Denied')
         with self.assertRaisesRegexp(OSError, r'\[Errno 13\] Permission Denied'):
-            management.call_command('sync_rando', 'tmp', url='http://localhost:8000',
+            management.call_command('sync_rando', os.path.join('var', 'tmp'), url='http://localhost:8000',
                                     skip_tiles=True, verbosity=2)
 
     @mock.patch('geotrek.trekking.models.Trek.prepare_map_image')
@@ -193,17 +172,10 @@
         error = StringIO()
         mocke_list.return_value = HttpResponse(status=500)
         TrekWithPublishedPOIsFactory.create(published_fr=True)
-<<<<<<< HEAD
-        with self.assertRaises(CommandError, msg='Some errors raised during synchronization.'):
-            management.call_command('sync_rando', os.path.join('var', 'tmp'), url='http://localhost:8000',
-                                    skip_tiles=True, skip_pdf=True, verbosity=2, stdout=output, stderr=error)
-        self.assertIn("failed (HTTP 500)", error.getvalue())
-=======
         with self.assertRaisesRegexp(CommandError, 'Some errors raised during synchronization.'):
-            management.call_command('sync_rando', 'tmp', url='http://localhost:8000',
+            management.call_command('sync_rando', os.path.join('var', 'tmp'), url='http://localhost:8000',
                                     skip_tiles=True, verbosity=2, stdout=output, stderr=StringIO())
         self.assertIn("failed (HTTP 500)", output.getvalue())
->>>>>>> 3a466a06
 
     @mock.patch('geotrek.trekking.views.TrekViewSet.list')
     def test_response_view_exception(self, mocke):
@@ -211,7 +183,8 @@
         mocke.side_effect = Exception('This is a test')
         TrekWithPublishedPOIsFactory.create(published_fr=True)
         with self.assertRaisesRegexp(CommandError, 'Some errors raised during synchronization.'):
-            management.call_command('sync_rando', 'tmp', url='http://localhost:8000', portal='portal', skip_pdf=True,
+            management.call_command('sync_rando', os.path.join('var', 'tmp'), url='http://localhost:8000',
+                                    portal='portal', skip_pdf=True,
                                     skip_tiles=True, languages='fr', verbosity=2, stdout=output)
         self.assertIn("failed (This is a test)", output.getvalue())
 
@@ -222,7 +195,8 @@
         mocke.side_effect = ValueError('This is a test')
         TrekWithPublishedPOIsFactory.create(published_fr=True)
         with self.assertRaisesRegexp(ValueError, 'This is a test'):
-            management.call_command('sync_rando', 'tmp', url='http://localhost:8000', portal='portal', skip_pdf=True,
+            management.call_command('sync_rando', os.path.join('var', 'tmp'), url='http://localhost:8000',
+                                    portal='portal', skip_pdf=True,
                                     skip_tiles=True, languages='fr', verbosity=2, stdout=output)
         self.assertIn("failed (This is a test)", output.getvalue())
 
@@ -230,15 +204,9 @@
     def test_bad_settings(self):
         output = StringIO()
         TrekWithPublishedPOIsFactory.create(published_fr=True)
-<<<<<<< HEAD
-        with self.assertRaises(AttributeError, msg="Cannot mix str and non-str arguments"):
-            management.call_command('sync_rando', os.path.join('var', 'tmp'), url='http://localhost:8000',
-                                    skip_tiles=True, languages='fr', verbosity=2, stdout=output, stderr=StringIO())
-=======
         with self.assertRaisesRegexp(AttributeError, "'int' object has no attribute 'strip'"):
-            management.call_command('sync_rando', 'tmp', url='http://localhost:8000',
+            management.call_command('sync_rando', os.path.join('var', 'tmp'), url='http://localhost:8000',
                                     skip_tiles=True, languages='fr', verbosity=2, stdout=output)
->>>>>>> 3a466a06
         self.assertIn("failed (Cannot mix str and non-str arguments)", output.getvalue())
 
     def test_sync_fail_src_file_not_exist(self):
@@ -246,13 +214,8 @@
         theme = ThemeFactory.create()
         theme.pictogram = "other"
         theme.save()
-<<<<<<< HEAD
-        with self.assertRaises(CommandError, msg='Some errors raised during synchronization.'):
-            management.call_command('sync_rando', os.path.join('var', 'tmp'), url='http://localhost:8000',
-=======
         with self.assertRaisesRegexp(CommandError, 'Some errors raised during synchronization.'):
-            management.call_command('sync_rando', 'tmp', url='http://localhost:8000',
->>>>>>> 3a466a06
+            management.call_command('sync_rando', os.path.join('var', 'tmp'), url='http://localhost:8000',
                                     skip_tiles=True, languages='fr', verbosity=2, stdout=output, stderr=StringIO())
         self.assertIn("file does not exist", output.getvalue())
 
@@ -511,7 +474,7 @@
     def test_sync_practice_orders(self):
         management.call_command('sync_rando', os.path.join('var', 'tmp'), url='http://localhost:8000',
                                 skip_tiles=True, skip_pdf=True, languages='en', verbosity=2, stdout=StringIO())
-        with open(os.path.join('tmp', 'api', 'en', 'treks.geojson'), 'r') as f:
+        with open(os.path.join('var', 'tmp', 'api', 'en', 'treks.geojson'), 'r') as f:
             treks = json.load(f)
             self.assertEqual(len(treks['features']), 5)
             trek_name = [trek.get('properties').get('name') for trek in treks['features']]
