# -*- coding: utf-8 -*-
import os
import json
from landez.sources import DownloadError
import mock
import shutil
from io import BytesIO
import zipfile

from django.test import TestCase
from django.conf import settings
from django.core import management
from django.core.management.base import CommandError
from django.http import HttpResponse, StreamingHttpResponse
from django.test.utils import override_settings

from geotrek.common.factories import FileTypeFactory, RecordSourceFactory, TargetPortalFactory, AttachmentFactory, ThemeFactory
from geotrek.common.utils.testdata import get_dummy_uploaded_image, get_dummy_uploaded_file
from geotrek.diving.factories import DiveFactory, PracticeFactory as PracticeDiveFactory
from geotrek.diving.models import Dive
from geotrek.infrastructure.factories import InfrastructureFactory
from geotrek.sensitivity.factories import SensitiveAreaFactory, SportPracticeFactory
from geotrek.signage.factories import SignageFactory
from geotrek.trekking.factories import POIFactory, PracticeFactory as PracticeTrekFactory, TrekFactory, TrekWithPublishedPOIsFactory
from geotrek.trekking import models as trek_models
from geotrek.tourism.factories import InformationDeskFactory, TouristicContentFactory, TouristicEventFactory


class SyncRandoTilesTest(TestCase):
    @classmethod
    def setUpClass(cls):
        if os.path.exists(os.path.join('var', 'tmp_sync_rando')):
            shutil.rmtree(os.path.join('var', 'tmp_sync_rando'))
        if os.path.exists(os.path.join('var', 'tmp')):
            shutil.rmtree(os.path.join('var', 'tmp'))
        super(SyncRandoTilesTest, cls).setUpClass()

    @mock.patch('landez.TilesManager.tile', return_value='I am a png')
    @mock.patch('landez.TilesManager.tileslist', return_value=[(9, 258, 199)])
    def test_tiles(self, mock_tileslist, mock_tiles):
        output = BytesIO()
<<<<<<< HEAD
        management.call_command('sync_rando', os.path.join('var', 'tmp'), url='http://localhost:8000', verbosity=2,
                                stdout=output)
        zfile = zipfile.ZipFile(os.path.join('var', 'tmp', 'zip', 'tiles', 'global.zip'))
=======
        management.call_command('sync_rando', 'tmp', url='http://localhost:8000', languages='en', verbosity=2, stdout=output)
        zfile = zipfile.ZipFile(os.path.join('tmp', 'zip', 'tiles', 'global.zip'))
>>>>>>> 3e1aeb84
        for finfo in zfile.infolist():
            ifile = zfile.open(finfo)
            self.assertEqual(ifile.readline(), 'I am a png')
        self.assertIn("zip/tiles/global.zip", output.getvalue())

    @mock.patch('landez.TilesManager.tile', return_value='Error')
    @mock.patch('landez.TilesManager.tileslist', return_value=[(9, 258, 199)])
    def test_tile_fail(self, mock_tileslist, mock_tiles):
        mock_tiles.side_effect = DownloadError
        output = BytesIO()
<<<<<<< HEAD
        management.call_command('sync_rando', os.path.join('var', 'tmp'), url='http://localhost:8000', verbosity=2,
                                stdout=output)
        zfile = zipfile.ZipFile(os.path.join('var', 'tmp', 'zip', 'tiles', 'global.zip'))
=======
        management.call_command('sync_rando', 'tmp', url='http://localhost:8000', languages='en', verbosity=2, stdout=output)
        zfile = zipfile.ZipFile(os.path.join('tmp', 'zip', 'tiles', 'global.zip'))
>>>>>>> 3e1aeb84
        for finfo in zfile.infolist():
            ifile = zfile.open(finfo)
            self.assertEqual(ifile.readline(), 'I am a png')
        self.assertIn("zip/tiles/global.zip", output.getvalue())

    @override_settings(MOBILE_TILES_URL=['http://{s}.tile.openstreetmap.org/{z}/{x}/{y}.png',
                                         'http://{s}.tile.openstreetmap.org/{z}/{x}/{y}.png'])
    @mock.patch('landez.TilesManager.tile', return_value='Error')
    @mock.patch('landez.TilesManager.tileslist', return_value=[(9, 258, 199)])
    def test_multiple_tiles(self, mock_tileslist, mock_tiles):
        mock_tiles.side_effect = DownloadError
        output = BytesIO()
<<<<<<< HEAD
        management.call_command('sync_rando', os.path.join('var', 'tmp'), url='http://localhost:8000', verbosity=2,
                                stdout=output)
        zfile = zipfile.ZipFile(os.path.join('var', 'tmp', 'zip', 'tiles', 'global.zip'))
=======
        management.call_command('sync_rando', 'tmp', url='http://localhost:8000', languages='en', verbosity=2, stdout=output)
        zfile = zipfile.ZipFile(os.path.join('tmp', 'zip', 'tiles', 'global.zip'))
>>>>>>> 3e1aeb84
        for finfo in zfile.infolist():
            ifile = zfile.open(finfo)
            self.assertEqual(ifile.readline(), 'I am a png')
        self.assertIn("zip/tiles/global.zip", output.getvalue())

    @override_settings(MOBILE_TILES_URL='http://{s}.tile.openstreetmap.org/{z}/{x}/{y}.png')
    @mock.patch('landez.TilesManager.tile', return_value='Error')
    @mock.patch('landez.TilesManager.tileslist', return_value=[(9, 258, 199)])
    def test_tiles_url_str(self, mock_tileslist, mock_tiles):
        mock_tiles.side_effect = DownloadError
        output = BytesIO()
<<<<<<< HEAD
        management.call_command('sync_rando', os.path.join('var', 'tmp'), url='http://localhost:8000', verbosity=2,
                                stdout=output)
        zfile = zipfile.ZipFile(os.path.join('var', 'tmp', 'zip', 'tiles', 'global.zip'))
=======
        management.call_command('sync_rando', 'tmp', url='http://localhost:8000', languages='en', verbosity=2, stdout=output)
        zfile = zipfile.ZipFile(os.path.join('tmp', 'zip', 'tiles', 'global.zip'))
>>>>>>> 3e1aeb84
        for finfo in zfile.infolist():
            ifile = zfile.open(finfo)
            self.assertEqual(ifile.readline(), 'I am a png')
        self.assertIn("zip/tiles/global.zip", output.getvalue())

    @mock.patch('geotrek.trekking.models.Trek.prepare_map_image')
    @mock.patch('landez.TilesManager.tile', return_value='I am a png')
    @mock.patch('landez.TilesManager.tileslist', return_value=[(9, 258, 199)])
    def test_tiles_with_treks(self, mock_tileslist, mock_tiles, mock_prepare):
        output = BytesIO()
        trek = TrekFactory.create(published=True)
<<<<<<< HEAD
        management.call_command('sync_rando', os.path.join('var', 'tmp'), url='http://localhost:8000', verbosity=2,
                                stdout=output)
        zfile = zipfile.ZipFile(os.path.join('var', 'tmp', 'zip', 'tiles', 'global.zip'))
=======
        management.call_command('sync_rando', 'tmp', url='http://localhost:8000', verbosity=2, languages='en', stdout=output)
        zfile = zipfile.ZipFile(os.path.join('tmp', 'zip', 'tiles', 'global.zip'))
>>>>>>> 3e1aeb84
        for finfo in zfile.infolist():
            ifile = zfile.open(finfo)
            self.assertEqual(ifile.readline(), 'I am a png')
        self.assertIn("zip/tiles/global.zip", output.getvalue())
        zfile_trek = zipfile.ZipFile(os.path.join('var', 'tmp', 'zip', 'tiles', '{pk}.zip'.format(pk=trek.pk)))
        for finfo in zfile_trek.infolist():
            ifile_trek = zfile_trek.open(finfo)
            self.assertEqual(ifile_trek.readline(), 'I am a png')
        self.assertIn("zip/tiles/{pk}.zip".format(pk=trek.pk), output.getvalue())

    def tearDown(self):
        shutil.rmtree(os.path.join('var', 'tmp'))


class SyncRandoFailTest(TestCase):
    @classmethod
    def setUpClass(cls):
        if os.path.exists(os.path.join('var', 'tmp_sync_rando')):
            shutil.rmtree(os.path.join('var', 'tmp_sync_rando'))
        if os.path.exists(os.path.join('var', 'tmp')):
            shutil.rmtree(os.path.join('var', 'tmp'))
        super(SyncRandoFailTest, cls).setUpClass()

    def test_fail_directory_not_empty(self):
        os.makedirs(os.path.join('var', 'tmp', 'other'))
        with self.assertRaises(CommandError) as e:
            management.call_command('sync_rando', os.path.join('var', 'tmp'), url='http://localhost:8000',
                                    skip_tiles=True, verbosity=2)
        self.assertEqual(e.exception.message, "Destination directory contains extra data")
        shutil.rmtree(os.path.join('var', 'tmp', 'other'))

    def test_fail_url_ftp(self):
        with self.assertRaises(CommandError) as e:
<<<<<<< HEAD
            management.call_command('sync_rando', os.path.join('var', 'tmp'), url='ftp://localhost:8000',
                                    skip_tiles=True, verbosity=2)
        self.assertIn("url parameter should start with http:// or https://", e.exception.message)
=======
            management.call_command('sync_rando', 'tmp', url='ftp://localhost:8000',
                                    skip_tiles=True, languages='en', verbosity=2)
        self.assertEqual(e.exception.message, "url parameter should start with http:// or https://")
>>>>>>> 3e1aeb84

    def test_language_not_in_db(self):
        with self.assertRaises(CommandError) as e:
            management.call_command('sync_rando', os.path.join('var', 'tmp'), url='http://localhost:8000',
                                    skip_tiles=True, languages='cat', verbosity=2)
        self.assertEqual(e.exception.message,
                         "Language cat doesn't exist. Select in these one : ('en', 'es', 'fr', 'it')")

    def test_attachments_missing_from_disk(self):
        trek_1 = TrekWithPublishedPOIsFactory.create(published_fr=True)
        attachment = AttachmentFactory(content_object=trek_1, attachment_file=get_dummy_uploaded_image())
        os.remove(attachment.attachment_file.path)
        with self.assertRaises(CommandError) as e:
            management.call_command('sync_rando', os.path.join('var', 'tmp'), url='http://localhost:8000',
                                    skip_tiles=True, languages='fr', verbosity=2, stdout=BytesIO(), stderr=BytesIO())
        self.assertEqual(e.exception.message, 'Some errors raised during synchronization.')
        self.assertFalse(os.path.exists(os.path.join('var', 'tmp', 'mobile', 'nolang', 'media', 'trekking_trek')))

    @mock.patch('geotrek.trekking.models.Trek.prepare_map_image')
    @mock.patch('geotrek.trekking.views.TrekViewSet.list')
    def test_response_500(self, mocke_list, mocke_map_image):
        output = BytesIO()
        error = BytesIO()
        mocke_list.return_value = HttpResponse(status=500)
        TrekWithPublishedPOIsFactory.create(published_fr=True)
        with self.assertRaises(CommandError) as e:
            management.call_command('sync_rando', os.path.join('var', 'tmp'), url='http://localhost:8000',
                                    skip_tiles=True, skip_pdf=True, verbosity=2, stdout=output, stderr=error)
        self.assertIn("failed (HTTP 500)", error.getvalue())
        self.assertEqual(e.exception.message, 'Some errors raised during synchronization.')

    @override_settings(MEDIA_URL=9)
    def test_bad_settings(self):
        output = BytesIO()
        TrekWithPublishedPOIsFactory.create(published_fr=True)
        with self.assertRaises(AttributeError) as e:
            management.call_command('sync_rando', os.path.join('var', 'tmp'), url='http://localhost:8000',
                                    skip_tiles=True, languages='fr', verbosity=2, stdout=output, stderr=BytesIO())
            self.assertIn("Exception raised in callable attribute", output.getvalue())
        self.assertEqual(e.exception.message, "'int' object has no attribute 'strip'")

    def test_sync_fail_src_file_not_exist(self):
        output = BytesIO()
        theme = ThemeFactory.create()
        theme.pictogram = "other"
        theme.save()
        with self.assertRaises(CommandError) as e:
            management.call_command('sync_rando', os.path.join('var', 'tmp'), url='http://localhost:8000',
                                    skip_tiles=True, languages='fr', verbosity=2, stdout=output, stderr=BytesIO())
        self.assertEqual(e.exception.message, 'Some errors raised during synchronization.')
        self.assertIn("file does not exist", output.getvalue())

    @classmethod
    def tearDownClass(cls):
        super(SyncRandoFailTest, cls).tearDownClass()
        shutil.rmtree(os.path.join('var', 'tmp'))


class SyncSetup(TestCase):
    @classmethod
    def setUpClass(cls):
        if os.path.exists(os.path.join('var', 'tmp_sync_rando')):
            shutil.rmtree(os.path.join('var', 'tmp_sync_rando'))
        if os.path.exists(os.path.join('var', 'tmp')):
            shutil.rmtree(os.path.join('var', 'tmp'))
        super(SyncSetup, cls).setUpClass()

    def setUp(self):
        self.source_a = RecordSourceFactory()
        self.source_b = RecordSourceFactory()

        self.portal_a = TargetPortalFactory()
        self.portal_b = TargetPortalFactory()
        information_desks = InformationDeskFactory.create()

        self.practice_trek = PracticeTrekFactory.create(order=0)

        self.trek_1 = TrekWithPublishedPOIsFactory.create(practice=self.practice_trek, sources=(self.source_a, ),
                                                          portals=(self.portal_b,),
                                                          published=True)
        self.trek_1.information_desks.add(information_desks)
        self.attachment_1 = AttachmentFactory.create(content_object=self.trek_1,
                                                     attachment_file=get_dummy_uploaded_image())
        self.trek_2 = TrekFactory.create(sources=(self.source_b,),
                                         published=True)
        self.trek_3 = TrekFactory.create(portals=(self.portal_b,
                                                  self.portal_a),
                                         published=True)
        self.trek_4 = TrekFactory.create(practice=self.practice_trek, portals=(self.portal_a,),
                                         published=True)
        self.practice_dive = PracticeDiveFactory.create(order=0)

        self.dive_1 = DiveFactory.create(practice=self.practice_dive, sources=(self.source_a,),
                                         portals=(self.portal_b,),
                                         published=True, geom='SRID=2154;POINT(700001 6600001)')
        self.attachment_dive = AttachmentFactory.create(content_object=self.dive_1,
                                                        attachment_file=get_dummy_uploaded_image())
        self.dive_2 = DiveFactory.create(sources=(self.source_b,),
                                         published=True, geom='SRID=2154;LINESTRING (700000 6600000, 700100 6600100)')
        self.dive_3 = DiveFactory.create(portals=(self.portal_b,
                                                  self.portal_a),
                                         published=True, geom='POLYGON((700000 6600000, 700000 6600100, '
                                                              '700100 6600100, 700100 6600000, 700000 6600000))')
        self.dive_4 = DiveFactory.create(practice=self.practice_dive, portals=(self.portal_a,),
                                         published=True)
        self.poi_1 = trek_models.POI.objects.first()
        self.poi_dive = POIFactory.create(name="dive_poi", published=True)
        self.attachment_poi_image_1 = AttachmentFactory.create(content_object=self.poi_1,
                                                               attachment_file=get_dummy_uploaded_image())
        AttachmentFactory.create(content_object=self.poi_dive,
                                 attachment_file=get_dummy_uploaded_image())
        self.attachment_poi_image_2 = AttachmentFactory.create(content_object=self.poi_1,
                                                               attachment_file=get_dummy_uploaded_image())
        AttachmentFactory.create(content_object=self.poi_dive,
                                 attachment_file=get_dummy_uploaded_file())
        self.attachment_poi_file = AttachmentFactory.create(content_object=self.poi_1,
                                                            attachment_file=get_dummy_uploaded_file())
        if settings.TREKKING_TOPOLOGY_ENABLED:
            infrastructure = InfrastructureFactory.create(no_path=True, name="INFRA_1")
            infrastructure.add_path(self.trek_1.paths.first(), start=0, end=0)
            signage = SignageFactory.create(no_path=True, name="SIGNA_1")
            signage.add_path(self.trek_1.paths.first(), start=0, end=0)
        else:
            InfrastructureFactory.create(geom='SRID=2154;POINT(700000 6600000)', name="INFRA_1")
            SignageFactory.create(geom='SRID=2154;POINT(700000 6600000)', name="SIGNA_1")
        area = SensitiveAreaFactory.create(published=True)
        area.species.practices.add(SportPracticeFactory.create(name='Terrestre'))
        area.save()
        self.touristic_content = TouristicContentFactory(
            geom='SRID=%s;POINT(700001 6600001)' % settings.SRID, published=True)
        self.touristic_event = TouristicEventFactory(
            geom='SRID=%s;POINT(700001 6600001)' % settings.SRID, published=True)
        self.attachment_touristic_content = AttachmentFactory.create(content_object=self.touristic_content,
                                                                     attachment_file=get_dummy_uploaded_image())
        self.attachment_touristic_event = AttachmentFactory.create(content_object=self.touristic_event,
                                                                   attachment_file=get_dummy_uploaded_image())

    def tearDown(self):
        shutil.rmtree(os.path.join('var', 'tmp'))


class SyncTest(SyncSetup):
    @override_settings(THUMBNAIL_COPYRIGHT_FORMAT=u'*' * 300)
    def test_sync_pictures_long_title_legend_author(self):
        with mock.patch('geotrek.trekking.models.Trek.prepare_map_image'):
            management.call_command('sync_rando', os.path.join('var', 'tmp'), with_signages=True,
                                    with_infrastructures=True, with_dives=True,
                                    with_events=True, content_categories="1", url='http://localhost:8000',
<<<<<<< HEAD
                                    skip_tiles=True, skip_pdf=True, verbosity=2, stdout=BytesIO())
            with open(os.path.join('var', 'tmp', 'api', 'en', 'treks.geojson'), 'r') as f:
=======
                                    skip_tiles=True, skip_pdf=True, languages='en', verbosity=2, stdout=BytesIO())
            with open(os.path.join('tmp', 'api', 'en', 'treks.geojson'), 'r') as f:
>>>>>>> 3e1aeb84
                treks = json.load(f)
                # there are 4 treks
                self.assertEquals(len(treks['features']),
                                  trek_models.Trek.objects.filter(published=True).count())

    @override_settings(THUMBNAIL_COPYRIGHT_FORMAT=u'{author} éà@za,£')
    def test_sync_pictures_with_accents(self):
        with mock.patch('geotrek.trekking.models.Trek.prepare_map_image'):
            management.call_command('sync_rando', os.path.join('var', 'tmp'), with_signages=True,
                                    with_infrastructures=True, with_dives=True,
                                    with_events=True, content_categories="1", url='http://localhost:8000',
<<<<<<< HEAD
                                    skip_tiles=True, skip_pdf=True, verbosity=2, stdout=BytesIO())
            with open(os.path.join('var', 'tmp', 'api', 'en', 'treks.geojson'), 'r') as f:
=======
                                    skip_tiles=True, skip_pdf=True, languages='en', verbosity=2, stdout=BytesIO())
            with open(os.path.join('tmp', 'api', 'en', 'treks.geojson'), 'r') as f:
>>>>>>> 3e1aeb84
                treks = json.load(f)
                # there are 4 treks
                self.assertEquals(len(treks['features']),
                                  trek_models.Trek.objects.filter(published=True).count())

    @override_settings(SPLIT_TREKS_CATEGORIES_BY_PRACTICE=False, SPLIT_DIVES_CATEGORIES_BY_PRACTICE=False)
    def test_sync_without_pdf(self):
        management.call_command('sync_rando', os.path.join('var', 'tmp'), with_signages=True, with_infrastructures=True,
                                with_dives=True, with_events=True, content_categories="1", url='http://localhost:8000',
<<<<<<< HEAD
                                skip_tiles=True, skip_pdf=True, verbosity=2, stdout=BytesIO())
        with open(os.path.join('var', 'tmp', 'api', 'en', 'treks.geojson'), 'r') as f:
=======
                                skip_tiles=True, skip_pdf=True, languages='en', verbosity=2, stdout=BytesIO())
        with open(os.path.join('tmp', 'api', 'en', 'treks.geojson'), 'r') as f:
>>>>>>> 3e1aeb84
            treks = json.load(f)
            # there are 4 treks
            self.assertEquals(len(treks['features']),
                              trek_models.Trek.objects.filter(published=True).count())
            self.assertEquals(treks['features'][0]['properties']['category']['id'],
                              treks['features'][3]['properties']['category']['id'],
                              'T')
            self.assertEquals(treks['features'][0]['properties']['name'], self.trek_1.name)
            self.assertEquals(treks['features'][3]['properties']['name'], self.trek_4.name)

        with open(os.path.join('var', 'tmp', 'api', 'en', 'dives.geojson'), 'r') as f:
            dives = json.load(f)
            # there are 4 dives
            self.assertEquals(len(dives['features']),
                              Dive.objects.filter(published=True).count())
            self.assertEquals(dives['features'][0]['properties']['category']['id'],
                              dives['features'][3]['properties']['category']['id'],
                              'D')
            self.assertEquals(dives['features'][0]['properties']['name'], self.dive_1.name)
            self.assertEquals(dives['features'][3]['properties']['name'], self.dive_4.name)

    @override_settings(SPLIT_TREKS_CATEGORIES_BY_PRACTICE=True, SPLIT_DIVES_CATEGORIES_BY_PRACTICE=True)
    def test_sync_without_pdf_split_by_practice(self):
        management.call_command('sync_rando', os.path.join('var', 'tmp'), with_signages=True, with_infrastructures=True,
                                with_dives=True, with_events=True, content_categories="1", url='http://localhost:8000',
<<<<<<< HEAD
                                skip_tiles=True, skip_pdf=True, verbosity=2, stdout=BytesIO())
        with open(os.path.join('var', 'tmp', 'api', 'en', 'treks.geojson'), 'r') as f:
=======
                                skip_tiles=True, skip_pdf=True, languages='en', verbosity=2, stdout=BytesIO())
        with open(os.path.join('tmp', 'api', 'en', 'treks.geojson'), 'r') as f:
>>>>>>> 3e1aeb84
            treks = json.load(f)
            # there are 4 treks
            self.assertEquals(len(treks['features']),
                              trek_models.Trek.objects.filter(published=True).count())
            self.assertEquals(treks['features'][0]['properties']['category']['id'],
                              treks['features'][3]['properties']['category']['id'],
                              'T%s' % self.practice_trek.pk)
            self.assertEquals(treks['features'][0]['properties']['name'], self.trek_1.name)
            self.assertEquals(treks['features'][3]['properties']['name'], self.trek_4.name)

        with open(os.path.join('var', 'tmp', 'api', 'en', 'dives.geojson'), 'r') as f:
            dives = json.load(f)
            # there are 4 dives
            self.assertEquals(len(dives['features']),
                              Dive.objects.filter(published=True).count())
            self.assertEquals(dives['features'][0]['properties']['category']['id'],
                              dives['features'][3]['properties']['category']['id'],
                              'D%s' % self.practice_dive.pk)
            self.assertEquals(dives['features'][0]['properties']['name'], self.dive_1.name)
            self.assertEquals(dives['features'][3]['properties']['name'], self.dive_4.name)

    def test_sync_https(self):
        with mock.patch('geotrek.trekking.models.Trek.prepare_map_image'):
            management.call_command('sync_rando', os.path.join('var', 'tmp'), with_signages=True, with_infrastructures=True, with_dives=True,
                                    with_events=True, content_categories="1", url='https://localhost:8000',
<<<<<<< HEAD
                                    skip_tiles=True, skip_pdf=True, verbosity=2, stdout=BytesIO())
            with open(os.path.join('var', 'tmp', 'api', 'en', 'treks.geojson'), 'r') as f:
=======
                                    skip_tiles=True, skip_pdf=True, languages='en', verbosity=2, stdout=BytesIO())
            with open(os.path.join('tmp', 'api', 'en', 'treks.geojson'), 'r') as f:
>>>>>>> 3e1aeb84
                treks = json.load(f)
                # there are 4 treks
                self.assertEquals(len(treks['features']),
                                  trek_models.Trek.objects.filter(published=True).count())

    def test_sync_2028(self):
        self.trek_1.description = u'toto\u2028tata'
        self.trek_1.save()
        self.trek_2.delete()
        self.trek_3.delete()
        self.trek_4.delete()
        with mock.patch('geotrek.trekking.models.Trek.prepare_map_image'):
<<<<<<< HEAD
            management.call_command('sync_rando', os.path.join('var', 'tmp'), url='http://localhost:8000',
                                    skip_tiles=True, skip_pdf=True, verbosity=2, stdout=BytesIO())
            with open(os.path.join('var', 'tmp', 'api', 'en', 'treks.geojson'), 'r') as f:
=======
            management.call_command('sync_rando', 'tmp', url='http://localhost:8000',
                                    skip_tiles=True, skip_pdf=True, languages='en', verbosity=2, stdout=BytesIO())
            with open(os.path.join('tmp', 'api', 'en', 'treks.geojson'), 'r') as f:
>>>>>>> 3e1aeb84
                treks = json.load(f)
                # \u2028 is translated to \n
                self.assertEquals(treks['features'][0]['properties']['description'], u'toto\ntata')

    @mock.patch('geotrek.trekking.views.TrekViewSet.list')
    def test_streaminghttpresponse(self, mocke):
        output = BytesIO()
        mocke.return_value = StreamingHttpResponse()
        trek = TrekWithPublishedPOIsFactory.create(published_fr=True)
<<<<<<< HEAD
        management.call_command('sync_rando', os.path.join('var', 'tmp'), url='http://localhost:8000', skip_pdf=True,
                                skip_tiles=True, verbosity=2, stdout=output)
        self.assertTrue(os.path.exists(os.path.join('var', 'tmp', 'api', 'fr', 'treks', str(trek.pk), 'profile.png')))

    def test_sync_filtering_sources(self):
        # source A only
        management.call_command('sync_rando', os.path.join('var', 'tmp'), url='http://localhost:8000',
                                source=self.source_a.name, skip_tiles=True, skip_pdf=True, verbosity=2,
=======
        management.call_command('sync_rando', 'tmp', url='http://localhost:8000', skip_pdf=True,
                                skip_tiles=True, languages='fr', verbosity=2, stdout=output)
        self.assertTrue(os.path.exists(os.path.join('tmp', 'api', 'fr', 'treks', str(trek.pk), 'profile.png')))

    def test_sync_filtering_sources(self):
        # source A only
        management.call_command('sync_rando', 'tmp', url='http://localhost:8000',
                                source=self.source_a.name, skip_tiles=True, skip_pdf=True, languages='en', verbosity=2,
>>>>>>> 3e1aeb84
                                stdout=BytesIO())
        with open(os.path.join('var', 'tmp', 'api', 'en', 'treks.geojson'), 'r') as f:
            treks = json.load(f)
            # only 1 trek in Source A
            self.assertEquals(len(treks['features']),
                              trek_models.Trek.objects.filter(published=True,
                                                              source__name__in=[self.source_a.name, ]).count())

    def test_sync_filtering_sources_diving(self):
        # source A only
<<<<<<< HEAD
        management.call_command('sync_rando', os.path.join('var', 'tmp'), url='http://localhost:8000', with_dives=True,
                                source=self.source_a.name, skip_tiles=True, skip_pdf=True, verbosity=2,
=======
        management.call_command('sync_rando', 'tmp', url='http://localhost:8000', with_dives=True,
                                source=self.source_a.name, skip_tiles=True, skip_pdf=True, languages='en', verbosity=2,
>>>>>>> 3e1aeb84
                                stdout=BytesIO())
        with open(os.path.join('var', 'tmp', 'api', 'en', 'dives.geojson'), 'r') as f:
            dives = json.load(f)
            # only 1 trek in Source A
            self.assertEquals(len(dives['features']),
                              trek_models.Trek.objects.filter(published=True,
                                                              source__name__in=[self.source_a.name, ]).count())

    def test_sync_filtering_portals(self):
        # portal B only
<<<<<<< HEAD
        management.call_command('sync_rando', os.path.join('var', 'tmp'), url='http://localhost:8000',
                                portal=self.portal_b.name, skip_tiles=True, skip_pdf=True, verbosity=2,
=======
        management.call_command('sync_rando', 'tmp', url='http://localhost:8000',
                                portal=self.portal_b.name, skip_tiles=True, languages='en', skip_pdf=True, verbosity=2,
>>>>>>> 3e1aeb84
                                stdout=BytesIO())
        with open(os.path.join('var', 'tmp', 'api', 'en', 'treks.geojson'), 'r') as f:
            treks = json.load(f)

            # only 2 treks in Portal B + 1 without portal specified
            self.assertEquals(len(treks['features']), 3)

        # portal A and B
        management.call_command('sync_rando', os.path.join('var', 'tmp'), url='http://localhost:8000',
                                portal='{},{}'.format(self.portal_a.name, self.portal_b.name),
<<<<<<< HEAD
                                skip_tiles=True, skip_pdf=True, verbosity=2, stdout=BytesIO())
        with open(os.path.join('var', 'tmp', 'api', 'en', 'treks.geojson'), 'r') as f:
=======
                                skip_tiles=True, skip_pdf=True, languages='en', verbosity=2, stdout=BytesIO())
        with open(os.path.join('tmp', 'api', 'en', 'treks.geojson'), 'r') as f:
>>>>>>> 3e1aeb84
            treks = json.load(f)

            # 4 treks have portal A or B or no portal
            self.assertEquals(len(treks['features']), 4)

    def test_sync_filtering_portals_diving(self):
        # portal B only
<<<<<<< HEAD
        management.call_command('sync_rando', os.path.join('var', 'tmp'), url='http://localhost:8000', with_dives=True,
                                portal=self.portal_b.name, skip_tiles=True, skip_pdf=True, verbosity=2,
=======
        management.call_command('sync_rando', 'tmp', url='http://localhost:8000', with_dives=True,
                                portal=self.portal_b.name, skip_tiles=True, skip_pdf=True, languages='en', verbosity=2,
>>>>>>> 3e1aeb84
                                stdout=BytesIO())
        with open(os.path.join('var', 'tmp', 'api', 'en', 'dives.geojson'), 'r') as f:
            dives = json.load(f)

            # only 2 dives in Portal B + 1 without portal specified
            self.assertEquals(len(dives['features']), 3)

        # portal A and B
        management.call_command('sync_rando', os.path.join('var', 'tmp'), url='http://localhost:8000',
                                portal='{},{}'.format(self.portal_a.name, self.portal_b.name), with_dives=True,
<<<<<<< HEAD
                                skip_tiles=True, skip_pdf=True, verbosity=2, stdout=BytesIO())
        with open(os.path.join('var', 'tmp', 'api', 'en', 'dives.geojson'), 'r') as f:
=======
                                skip_tiles=True, skip_pdf=True, languages='en', verbosity=2, stdout=BytesIO())
        with open(os.path.join('tmp', 'api', 'en', 'dives.geojson'), 'r') as f:
>>>>>>> 3e1aeb84
            dives = json.load(f)
            # 4 dives have portal A or B or no portal
            self.assertEquals(len(dives['features']), 4)

    @override_settings(SPLIT_TREKS_CATEGORIES_BY_PRACTICE=False, SPLIT_DIVES_CATEGORIES_BY_PRACTICE=False)
    def test_sync_with_multipolygon_sensitive_area(self):
        area = SensitiveAreaFactory.create(geom='MULTIPOLYGON(((0 0, 0 3, 3 3, 3 0, 0 0)))', published=True)
        area.species.practices.add(SportPracticeFactory.create(name='Terrestre'))
        area.save()
        management.call_command('sync_rando', 'tmp', with_signages=True, with_infrastructures=True,
                                with_dives=True, with_events=True, content_categories="1", url='http://localhost:8000',
                                skip_tiles=True, skip_pdf=True, verbosity=2, languages='en', stdout=BytesIO())
        with open(os.path.join('tmp', 'api', 'en', 'sensitiveareas.geojson'), 'r') as f:
            area = json.load(f)
            # there are 2 areas
            self.assertEquals(len(area['features']), 2)


@mock.patch('geotrek.trekking.models.Trek.prepare_map_image')
@mock.patch('geotrek.diving.models.Dive.prepare_map_image')
@mock.patch('geotrek.tourism.models.TouristicContent.prepare_map_image')
@mock.patch('geotrek.tourism.models.TouristicEvent.prepare_map_image')
class SyncTestPdf(SyncSetup):
    def setUp(self):
        super(SyncTestPdf, self).setUp()
        self.trek_5 = TrekFactory.create(practice=self.practice_trek, portals=(self.portal_a,),
                                         published=True)
        filetype_topoguide = FileTypeFactory.create(type='Topoguide')
        AttachmentFactory.create(content_object=self.trek_5, attachment_file=get_dummy_uploaded_image(),
                                 filetype=filetype_topoguide)

    @override_settings(ONLY_EXTERNAL_PUBLIC_PDF=True)
    def test_only_external_public_pdf(self, event, content, dive, trek):
        output = BytesIO()
        management.call_command('sync_rando', os.path.join('var', 'tmp'), url='http://localhost:8000', verbosity=2,
                                skip_pdf=False, skip_tiles=True, stdout=output)
        self.assertFalse(os.path.exists(os.path.join('var', 'tmp', 'api', 'en', 'dives', str(self.dive_1.pk), '%s.pdf' % self.dive_1.slug)))
        self.assertFalse(os.path.exists(os.path.join('var', 'tmp', 'api', 'en', 'dives', str(self.dive_2.pk), '%s.pdf' % self.dive_2.slug)))
        self.assertFalse(os.path.exists(os.path.join('var', 'tmp', 'api', 'en', 'dives', str(self.dive_3.pk), '%s.pdf' % self.dive_3.slug)))
        self.assertFalse(os.path.exists(os.path.join('var', 'tmp', 'api', 'en', 'dives', str(self.dive_4.pk), '%s.pdf' % self.dive_4.slug)))
        self.assertFalse(os.path.exists(os.path.join('var', 'tmp', 'api', 'en', 'treks', str(self.trek_1.pk), '%s.pdf' % self.trek_1.slug)))
        self.assertFalse(os.path.exists(os.path.join('var', 'tmp', 'api', 'en', 'treks', str(self.trek_2.pk), '%s.pdf' % self.trek_2.slug)))
        self.assertFalse(os.path.exists(os.path.join('var', 'tmp', 'api', 'en', 'treks', str(self.trek_3.pk), '%s.pdf' % self.trek_3.slug)))
        self.assertFalse(os.path.exists(os.path.join('var', 'tmp', 'api', 'en', 'treks', str(self.trek_4.pk), '%s.pdf' % self.trek_4.slug)))
        self.assertTrue(os.path.exists(os.path.join('var', 'tmp', 'api', 'en', 'treks', str(self.trek_5.pk), '%s.pdf' % self.trek_5.slug)))

    def test_sync_pdfs(self, event, content, dive, trek):
        output = BytesIO()
        management.call_command('sync_rando', os.path.join('var', 'tmp'), url='http://localhost:8000', verbosity=2,
                                with_dives=True, skip_tiles=True, stdout=output)
        self.assertTrue(os.path.exists(os.path.join('var', 'tmp', 'api', 'en', 'dives', str(self.dive_1.pk), '%s.pdf' % self.dive_1.slug)))
        self.assertTrue(os.path.exists(os.path.join('var', 'tmp', 'api', 'en', 'dives', str(self.dive_2.pk), '%s.pdf' % self.dive_2.slug)))
        self.assertTrue(os.path.exists(os.path.join('var', 'tmp', 'api', 'en', 'dives', str(self.dive_3.pk), '%s.pdf' % self.dive_3.slug)))
        self.assertTrue(os.path.exists(os.path.join('var', 'tmp', 'api', 'en', 'dives', str(self.dive_4.pk), '%s.pdf' % self.dive_4.slug)))
        self.assertTrue(os.path.exists(os.path.join('var', 'tmp', 'api', 'en', 'treks', str(self.trek_1.pk), '%s.pdf' % self.trek_1.slug)))
        self.assertTrue(os.path.exists(os.path.join('var', 'tmp', 'api', 'en', 'treks', str(self.trek_2.pk), '%s.pdf' % self.trek_2.slug)))
        self.assertTrue(os.path.exists(os.path.join('var', 'tmp', 'api', 'en', 'treks', str(self.trek_3.pk), '%s.pdf' % self.trek_3.slug)))
        self.assertTrue(os.path.exists(os.path.join('var', 'tmp', 'api', 'en', 'treks', str(self.trek_4.pk), '%s.pdf' % self.trek_4.slug)))
        self.assertTrue(os.path.exists(os.path.join('var', 'tmp', 'api', 'en', 'treks', str(self.trek_5.pk), '%s.pdf' % self.trek_5.slug)))

    def test_sync_pdfs_portals_sources(self, event, content, dive, trek):
        output = BytesIO()
        management.call_command('sync_rando', os.path.join('var', 'tmp'), url='http://localhost:8000', verbosity=2,
                                with_dives=True, skip_tiles=True, portal=self.portal_b.name, source=self.source_a.name,
                                stdout=output)
        # It has to be portal b or 'No portal' and source a : only dive_1 and trek_1 has both of these statements
        self.assertTrue(os.path.exists(os.path.join('var', 'tmp', 'api', 'en', 'dives', str(self.dive_1.pk), '%s.pdf' % self.dive_1.slug)))
        self.assertFalse(os.path.exists(os.path.join('var', 'tmp', 'api', 'en', 'dives', str(self.dive_2.pk), '%s.pdf' % self.dive_2.slug)))
        self.assertFalse(os.path.exists(os.path.join('var', 'tmp', 'api', 'en', 'dives', str(self.dive_3.pk), '%s.pdf' % self.dive_3.slug)))
        self.assertFalse(os.path.exists(os.path.join('var', 'tmp', 'api', 'en', 'dives', str(self.dive_4.pk), '%s.pdf' % self.dive_4.slug)))
        self.assertTrue(os.path.exists(os.path.join('var', 'tmp', 'api', 'en', 'treks', str(self.trek_1.pk), '%s.pdf' % self.trek_1.slug)))
        self.assertFalse(os.path.exists(os.path.join('var', 'tmp', 'api', 'en', 'treks', str(self.trek_2.pk), '%s.pdf' % self.trek_2.slug)))
        self.assertFalse(os.path.exists(os.path.join('var', 'tmp', 'api', 'en', 'treks', str(self.trek_3.pk), '%s.pdf' % self.trek_3.slug)))
        self.assertFalse(os.path.exists(os.path.join('var', 'tmp', 'api', 'en', 'treks', str(self.trek_4.pk), '%s.pdf' % self.trek_4.slug)))
        self.assertFalse(os.path.exists(os.path.join('var', 'tmp', 'api', 'en', 'treks', str(self.trek_5.pk), '%s.pdf' % self.trek_5.slug)))

    def tearDown(self):
        shutil.rmtree(os.path.join('var', 'tmp'))<|MERGE_RESOLUTION|>--- conflicted
+++ resolved
@@ -39,14 +39,9 @@
     @mock.patch('landez.TilesManager.tileslist', return_value=[(9, 258, 199)])
     def test_tiles(self, mock_tileslist, mock_tiles):
         output = BytesIO()
-<<<<<<< HEAD
-        management.call_command('sync_rando', os.path.join('var', 'tmp'), url='http://localhost:8000', verbosity=2,
-                                stdout=output)
+        management.call_command('sync_rando', os.path.join('var', 'tmp'), url='http://localhost:8000', verbosity=2,
+                                languages='en', stdout=output)
         zfile = zipfile.ZipFile(os.path.join('var', 'tmp', 'zip', 'tiles', 'global.zip'))
-=======
-        management.call_command('sync_rando', 'tmp', url='http://localhost:8000', languages='en', verbosity=2, stdout=output)
-        zfile = zipfile.ZipFile(os.path.join('tmp', 'zip', 'tiles', 'global.zip'))
->>>>>>> 3e1aeb84
         for finfo in zfile.infolist():
             ifile = zfile.open(finfo)
             self.assertEqual(ifile.readline(), 'I am a png')
@@ -57,14 +52,9 @@
     def test_tile_fail(self, mock_tileslist, mock_tiles):
         mock_tiles.side_effect = DownloadError
         output = BytesIO()
-<<<<<<< HEAD
-        management.call_command('sync_rando', os.path.join('var', 'tmp'), url='http://localhost:8000', verbosity=2,
-                                stdout=output)
+        management.call_command('sync_rando', os.path.join('var', 'tmp'), url='http://localhost:8000', verbosity=2,
+                                languages='en', stdout=output)
         zfile = zipfile.ZipFile(os.path.join('var', 'tmp', 'zip', 'tiles', 'global.zip'))
-=======
-        management.call_command('sync_rando', 'tmp', url='http://localhost:8000', languages='en', verbosity=2, stdout=output)
-        zfile = zipfile.ZipFile(os.path.join('tmp', 'zip', 'tiles', 'global.zip'))
->>>>>>> 3e1aeb84
         for finfo in zfile.infolist():
             ifile = zfile.open(finfo)
             self.assertEqual(ifile.readline(), 'I am a png')
@@ -77,14 +67,9 @@
     def test_multiple_tiles(self, mock_tileslist, mock_tiles):
         mock_tiles.side_effect = DownloadError
         output = BytesIO()
-<<<<<<< HEAD
-        management.call_command('sync_rando', os.path.join('var', 'tmp'), url='http://localhost:8000', verbosity=2,
-                                stdout=output)
+        management.call_command('sync_rando', os.path.join('var', 'tmp'), url='http://localhost:8000', verbosity=2,
+                                languages='en', stdout=output)
         zfile = zipfile.ZipFile(os.path.join('var', 'tmp', 'zip', 'tiles', 'global.zip'))
-=======
-        management.call_command('sync_rando', 'tmp', url='http://localhost:8000', languages='en', verbosity=2, stdout=output)
-        zfile = zipfile.ZipFile(os.path.join('tmp', 'zip', 'tiles', 'global.zip'))
->>>>>>> 3e1aeb84
         for finfo in zfile.infolist():
             ifile = zfile.open(finfo)
             self.assertEqual(ifile.readline(), 'I am a png')
@@ -96,14 +81,9 @@
     def test_tiles_url_str(self, mock_tileslist, mock_tiles):
         mock_tiles.side_effect = DownloadError
         output = BytesIO()
-<<<<<<< HEAD
-        management.call_command('sync_rando', os.path.join('var', 'tmp'), url='http://localhost:8000', verbosity=2,
-                                stdout=output)
+        management.call_command('sync_rando', os.path.join('var', 'tmp'), url='http://localhost:8000', verbosity=2,
+                                languages='en', stdout=output)
         zfile = zipfile.ZipFile(os.path.join('var', 'tmp', 'zip', 'tiles', 'global.zip'))
-=======
-        management.call_command('sync_rando', 'tmp', url='http://localhost:8000', languages='en', verbosity=2, stdout=output)
-        zfile = zipfile.ZipFile(os.path.join('tmp', 'zip', 'tiles', 'global.zip'))
->>>>>>> 3e1aeb84
         for finfo in zfile.infolist():
             ifile = zfile.open(finfo)
             self.assertEqual(ifile.readline(), 'I am a png')
@@ -115,14 +95,9 @@
     def test_tiles_with_treks(self, mock_tileslist, mock_tiles, mock_prepare):
         output = BytesIO()
         trek = TrekFactory.create(published=True)
-<<<<<<< HEAD
-        management.call_command('sync_rando', os.path.join('var', 'tmp'), url='http://localhost:8000', verbosity=2,
-                                stdout=output)
+        management.call_command('sync_rando', os.path.join('var', 'tmp'), url='http://localhost:8000', verbosity=2,
+                                languages='en', stdout=output)
         zfile = zipfile.ZipFile(os.path.join('var', 'tmp', 'zip', 'tiles', 'global.zip'))
-=======
-        management.call_command('sync_rando', 'tmp', url='http://localhost:8000', verbosity=2, languages='en', stdout=output)
-        zfile = zipfile.ZipFile(os.path.join('tmp', 'zip', 'tiles', 'global.zip'))
->>>>>>> 3e1aeb84
         for finfo in zfile.infolist():
             ifile = zfile.open(finfo)
             self.assertEqual(ifile.readline(), 'I am a png')
@@ -156,15 +131,9 @@
 
     def test_fail_url_ftp(self):
         with self.assertRaises(CommandError) as e:
-<<<<<<< HEAD
             management.call_command('sync_rando', os.path.join('var', 'tmp'), url='ftp://localhost:8000',
-                                    skip_tiles=True, verbosity=2)
+                                    languages='en', skip_tiles=True, verbosity=2)
         self.assertIn("url parameter should start with http:// or https://", e.exception.message)
-=======
-            management.call_command('sync_rando', 'tmp', url='ftp://localhost:8000',
-                                    skip_tiles=True, languages='en', verbosity=2)
-        self.assertEqual(e.exception.message, "url parameter should start with http:// or https://")
->>>>>>> 3e1aeb84
 
     def test_language_not_in_db(self):
         with self.assertRaises(CommandError) as e:
@@ -313,13 +282,8 @@
             management.call_command('sync_rando', os.path.join('var', 'tmp'), with_signages=True,
                                     with_infrastructures=True, with_dives=True,
                                     with_events=True, content_categories="1", url='http://localhost:8000',
-<<<<<<< HEAD
-                                    skip_tiles=True, skip_pdf=True, verbosity=2, stdout=BytesIO())
+                                    skip_tiles=True, skip_pdf=True, languages='en', verbosity=2, stdout=BytesIO())
             with open(os.path.join('var', 'tmp', 'api', 'en', 'treks.geojson'), 'r') as f:
-=======
-                                    skip_tiles=True, skip_pdf=True, languages='en', verbosity=2, stdout=BytesIO())
-            with open(os.path.join('tmp', 'api', 'en', 'treks.geojson'), 'r') as f:
->>>>>>> 3e1aeb84
                 treks = json.load(f)
                 # there are 4 treks
                 self.assertEquals(len(treks['features']),
@@ -331,13 +295,8 @@
             management.call_command('sync_rando', os.path.join('var', 'tmp'), with_signages=True,
                                     with_infrastructures=True, with_dives=True,
                                     with_events=True, content_categories="1", url='http://localhost:8000',
-<<<<<<< HEAD
-                                    skip_tiles=True, skip_pdf=True, verbosity=2, stdout=BytesIO())
+                                    skip_tiles=True, skip_pdf=True, languages='en', verbosity=2, stdout=BytesIO())
             with open(os.path.join('var', 'tmp', 'api', 'en', 'treks.geojson'), 'r') as f:
-=======
-                                    skip_tiles=True, skip_pdf=True, languages='en', verbosity=2, stdout=BytesIO())
-            with open(os.path.join('tmp', 'api', 'en', 'treks.geojson'), 'r') as f:
->>>>>>> 3e1aeb84
                 treks = json.load(f)
                 # there are 4 treks
                 self.assertEquals(len(treks['features']),
@@ -347,13 +306,8 @@
     def test_sync_without_pdf(self):
         management.call_command('sync_rando', os.path.join('var', 'tmp'), with_signages=True, with_infrastructures=True,
                                 with_dives=True, with_events=True, content_categories="1", url='http://localhost:8000',
-<<<<<<< HEAD
-                                skip_tiles=True, skip_pdf=True, verbosity=2, stdout=BytesIO())
+                                skip_tiles=True, skip_pdf=True, languages='en', verbosity=2, stdout=BytesIO())
         with open(os.path.join('var', 'tmp', 'api', 'en', 'treks.geojson'), 'r') as f:
-=======
-                                skip_tiles=True, skip_pdf=True, languages='en', verbosity=2, stdout=BytesIO())
-        with open(os.path.join('tmp', 'api', 'en', 'treks.geojson'), 'r') as f:
->>>>>>> 3e1aeb84
             treks = json.load(f)
             # there are 4 treks
             self.assertEquals(len(treks['features']),
@@ -379,13 +333,8 @@
     def test_sync_without_pdf_split_by_practice(self):
         management.call_command('sync_rando', os.path.join('var', 'tmp'), with_signages=True, with_infrastructures=True,
                                 with_dives=True, with_events=True, content_categories="1", url='http://localhost:8000',
-<<<<<<< HEAD
-                                skip_tiles=True, skip_pdf=True, verbosity=2, stdout=BytesIO())
+                                skip_tiles=True, skip_pdf=True, languages='en', verbosity=2, stdout=BytesIO())
         with open(os.path.join('var', 'tmp', 'api', 'en', 'treks.geojson'), 'r') as f:
-=======
-                                skip_tiles=True, skip_pdf=True, languages='en', verbosity=2, stdout=BytesIO())
-        with open(os.path.join('tmp', 'api', 'en', 'treks.geojson'), 'r') as f:
->>>>>>> 3e1aeb84
             treks = json.load(f)
             # there are 4 treks
             self.assertEquals(len(treks['features']),
@@ -411,13 +360,8 @@
         with mock.patch('geotrek.trekking.models.Trek.prepare_map_image'):
             management.call_command('sync_rando', os.path.join('var', 'tmp'), with_signages=True, with_infrastructures=True, with_dives=True,
                                     with_events=True, content_categories="1", url='https://localhost:8000',
-<<<<<<< HEAD
-                                    skip_tiles=True, skip_pdf=True, verbosity=2, stdout=BytesIO())
+                                    skip_tiles=True, skip_pdf=True, languages='en', verbosity=2, stdout=BytesIO())
             with open(os.path.join('var', 'tmp', 'api', 'en', 'treks.geojson'), 'r') as f:
-=======
-                                    skip_tiles=True, skip_pdf=True, languages='en', verbosity=2, stdout=BytesIO())
-            with open(os.path.join('tmp', 'api', 'en', 'treks.geojson'), 'r') as f:
->>>>>>> 3e1aeb84
                 treks = json.load(f)
                 # there are 4 treks
                 self.assertEquals(len(treks['features']),
@@ -430,15 +374,9 @@
         self.trek_3.delete()
         self.trek_4.delete()
         with mock.patch('geotrek.trekking.models.Trek.prepare_map_image'):
-<<<<<<< HEAD
-            management.call_command('sync_rando', os.path.join('var', 'tmp'), url='http://localhost:8000',
-                                    skip_tiles=True, skip_pdf=True, verbosity=2, stdout=BytesIO())
+            management.call_command('sync_rando', os.path.join('var', 'tmp'), url='http://localhost:8000',
+                                    skip_tiles=True, skip_pdf=True, languages='en', verbosity=2, stdout=BytesIO())
             with open(os.path.join('var', 'tmp', 'api', 'en', 'treks.geojson'), 'r') as f:
-=======
-            management.call_command('sync_rando', 'tmp', url='http://localhost:8000',
-                                    skip_tiles=True, skip_pdf=True, languages='en', verbosity=2, stdout=BytesIO())
-            with open(os.path.join('tmp', 'api', 'en', 'treks.geojson'), 'r') as f:
->>>>>>> 3e1aeb84
                 treks = json.load(f)
                 # \u2028 is translated to \n
                 self.assertEquals(treks['features'][0]['properties']['description'], u'toto\ntata')
@@ -448,25 +386,14 @@
         output = BytesIO()
         mocke.return_value = StreamingHttpResponse()
         trek = TrekWithPublishedPOIsFactory.create(published_fr=True)
-<<<<<<< HEAD
         management.call_command('sync_rando', os.path.join('var', 'tmp'), url='http://localhost:8000', skip_pdf=True,
-                                skip_tiles=True, verbosity=2, stdout=output)
+                                skip_tiles=True, languages='fr', verbosity=2, stdout=output)
         self.assertTrue(os.path.exists(os.path.join('var', 'tmp', 'api', 'fr', 'treks', str(trek.pk), 'profile.png')))
 
     def test_sync_filtering_sources(self):
         # source A only
         management.call_command('sync_rando', os.path.join('var', 'tmp'), url='http://localhost:8000',
-                                source=self.source_a.name, skip_tiles=True, skip_pdf=True, verbosity=2,
-=======
-        management.call_command('sync_rando', 'tmp', url='http://localhost:8000', skip_pdf=True,
-                                skip_tiles=True, languages='fr', verbosity=2, stdout=output)
-        self.assertTrue(os.path.exists(os.path.join('tmp', 'api', 'fr', 'treks', str(trek.pk), 'profile.png')))
-
-    def test_sync_filtering_sources(self):
-        # source A only
-        management.call_command('sync_rando', 'tmp', url='http://localhost:8000',
                                 source=self.source_a.name, skip_tiles=True, skip_pdf=True, languages='en', verbosity=2,
->>>>>>> 3e1aeb84
                                 stdout=BytesIO())
         with open(os.path.join('var', 'tmp', 'api', 'en', 'treks.geojson'), 'r') as f:
             treks = json.load(f)
@@ -477,13 +404,8 @@
 
     def test_sync_filtering_sources_diving(self):
         # source A only
-<<<<<<< HEAD
         management.call_command('sync_rando', os.path.join('var', 'tmp'), url='http://localhost:8000', with_dives=True,
-                                source=self.source_a.name, skip_tiles=True, skip_pdf=True, verbosity=2,
-=======
-        management.call_command('sync_rando', 'tmp', url='http://localhost:8000', with_dives=True,
                                 source=self.source_a.name, skip_tiles=True, skip_pdf=True, languages='en', verbosity=2,
->>>>>>> 3e1aeb84
                                 stdout=BytesIO())
         with open(os.path.join('var', 'tmp', 'api', 'en', 'dives.geojson'), 'r') as f:
             dives = json.load(f)
@@ -494,13 +416,8 @@
 
     def test_sync_filtering_portals(self):
         # portal B only
-<<<<<<< HEAD
         management.call_command('sync_rando', os.path.join('var', 'tmp'), url='http://localhost:8000',
-                                portal=self.portal_b.name, skip_tiles=True, skip_pdf=True, verbosity=2,
-=======
-        management.call_command('sync_rando', 'tmp', url='http://localhost:8000',
-                                portal=self.portal_b.name, skip_tiles=True, languages='en', skip_pdf=True, verbosity=2,
->>>>>>> 3e1aeb84
+                                portal=self.portal_b.name, skip_tiles=True, skip_pdf=True, languages='en', verbosity=2,
                                 stdout=BytesIO())
         with open(os.path.join('var', 'tmp', 'api', 'en', 'treks.geojson'), 'r') as f:
             treks = json.load(f)
@@ -511,13 +428,8 @@
         # portal A and B
         management.call_command('sync_rando', os.path.join('var', 'tmp'), url='http://localhost:8000',
                                 portal='{},{}'.format(self.portal_a.name, self.portal_b.name),
-<<<<<<< HEAD
-                                skip_tiles=True, skip_pdf=True, verbosity=2, stdout=BytesIO())
+                                skip_tiles=True, skip_pdf=True, languages='en', verbosity=2, stdout=BytesIO())
         with open(os.path.join('var', 'tmp', 'api', 'en', 'treks.geojson'), 'r') as f:
-=======
-                                skip_tiles=True, skip_pdf=True, languages='en', verbosity=2, stdout=BytesIO())
-        with open(os.path.join('tmp', 'api', 'en', 'treks.geojson'), 'r') as f:
->>>>>>> 3e1aeb84
             treks = json.load(f)
 
             # 4 treks have portal A or B or no portal
@@ -525,13 +437,8 @@
 
     def test_sync_filtering_portals_diving(self):
         # portal B only
-<<<<<<< HEAD
         management.call_command('sync_rando', os.path.join('var', 'tmp'), url='http://localhost:8000', with_dives=True,
-                                portal=self.portal_b.name, skip_tiles=True, skip_pdf=True, verbosity=2,
-=======
-        management.call_command('sync_rando', 'tmp', url='http://localhost:8000', with_dives=True,
                                 portal=self.portal_b.name, skip_tiles=True, skip_pdf=True, languages='en', verbosity=2,
->>>>>>> 3e1aeb84
                                 stdout=BytesIO())
         with open(os.path.join('var', 'tmp', 'api', 'en', 'dives.geojson'), 'r') as f:
             dives = json.load(f)
@@ -542,13 +449,8 @@
         # portal A and B
         management.call_command('sync_rando', os.path.join('var', 'tmp'), url='http://localhost:8000',
                                 portal='{},{}'.format(self.portal_a.name, self.portal_b.name), with_dives=True,
-<<<<<<< HEAD
-                                skip_tiles=True, skip_pdf=True, verbosity=2, stdout=BytesIO())
+                                skip_tiles=True, skip_pdf=True, languages='en', verbosity=2, stdout=BytesIO())
         with open(os.path.join('var', 'tmp', 'api', 'en', 'dives.geojson'), 'r') as f:
-=======
-                                skip_tiles=True, skip_pdf=True, languages='en', verbosity=2, stdout=BytesIO())
-        with open(os.path.join('tmp', 'api', 'en', 'dives.geojson'), 'r') as f:
->>>>>>> 3e1aeb84
             dives = json.load(f)
             # 4 dives have portal A or B or no portal
             self.assertEquals(len(dives['features']), 4)
