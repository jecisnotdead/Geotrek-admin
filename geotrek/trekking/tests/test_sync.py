--- conflicted
+++ resolved
@@ -37,16 +37,10 @@
     @mock.patch('landez.TilesManager.tile', return_value=b'I am a png')
     @mock.patch('landez.TilesManager.tileslist', return_value=[(9, 258, 199)])
     def test_tiles(self, mock_tileslist, mock_tiles):
-<<<<<<< HEAD
-        output = BytesIO()
+        output = StringIO()
         management.call_command('sync_rando', os.path.join('var', 'tmp'), url='http://localhost:8000', verbosity=2,
                                 languages='en', stdout=output)
         zfile = zipfile.ZipFile(os.path.join('var', 'tmp', 'zip', 'tiles', 'global.zip'))
-=======
-        output = StringIO()
-        management.call_command('sync_rando', 'tmp', url='http://localhost:8000', languages='en', verbosity=2, stdout=output)
-        zfile = zipfile.ZipFile(os.path.join('tmp', 'zip', 'tiles', 'global.zip'))
->>>>>>> a301d63b
         for finfo in zfile.infolist():
             ifile = zfile.open(finfo)
             self.assertEqual(ifile.read(), b'I am a png')
@@ -56,16 +50,10 @@
     @mock.patch('landez.TilesManager.tileslist', return_value=[(9, 258, 199)])
     def test_tile_fail(self, mock_tileslist, mock_tiles):
         mock_tiles.side_effect = DownloadError
-<<<<<<< HEAD
-        output = BytesIO()
+        output = StringIO()
         management.call_command('sync_rando', os.path.join('var', 'tmp'), url='http://localhost:8000', verbosity=2,
                                 languages='en', stdout=output)
         zfile = zipfile.ZipFile(os.path.join('var', 'tmp', 'zip', 'tiles', 'global.zip'))
-=======
-        output = StringIO()
-        management.call_command('sync_rando', 'tmp', url='http://localhost:8000', languages='en', verbosity=2, stdout=output)
-        zfile = zipfile.ZipFile(os.path.join('tmp', 'zip', 'tiles', 'global.zip'))
->>>>>>> a301d63b
         for finfo in zfile.infolist():
             ifile = zfile.open(finfo)
             self.assertEqual(ifile.read(), b'I am a png')
@@ -77,16 +65,10 @@
     @mock.patch('landez.TilesManager.tileslist', return_value=[(9, 258, 199)])
     def test_multiple_tiles(self, mock_tileslist, mock_tiles):
         mock_tiles.side_effect = DownloadError
-<<<<<<< HEAD
-        output = BytesIO()
+        output = StringIO()
         management.call_command('sync_rando', os.path.join('var', 'tmp'), url='http://localhost:8000', verbosity=2,
                                 languages='en', stdout=output)
-        zfile = zipfile.ZipFile(os.path.join('var', 'tmp', 'zip', 'tiles', 'global.zip'))
-=======
-        output = StringIO()
-        management.call_command('sync_rando', 'tmp', url='http://localhost:8000', languages='en', verbosity=2, stdout=output)
         zfile = zipfile.ZipFile(os.path.join('tmp', 'zip', 'tiles', 'global.zip'))
->>>>>>> a301d63b
         for finfo in zfile.infolist():
             ifile = zfile.open(finfo)
             self.assertEqual(ifile.read(), b'I am a png')
@@ -97,16 +79,10 @@
     @mock.patch('landez.TilesManager.tileslist', return_value=[(9, 258, 199)])
     def test_tiles_url_str(self, mock_tileslist, mock_tiles):
         mock_tiles.side_effect = DownloadError
-<<<<<<< HEAD
-        output = BytesIO()
+        output = StringIO()
         management.call_command('sync_rando', os.path.join('var', 'tmp'), url='http://localhost:8000', verbosity=2,
                                 languages='en', stdout=output)
         zfile = zipfile.ZipFile(os.path.join('var', 'tmp', 'zip', 'tiles', 'global.zip'))
-=======
-        output = StringIO()
-        management.call_command('sync_rando', 'tmp', url='http://localhost:8000', languages='en', verbosity=2, stdout=output)
-        zfile = zipfile.ZipFile(os.path.join('tmp', 'zip', 'tiles', 'global.zip'))
->>>>>>> a301d63b
         for finfo in zfile.infolist():
             ifile = zfile.open(finfo)
             self.assertEqual(ifile.read(), b'I am a png')
@@ -145,113 +121,60 @@
         super(SyncRandoFailTest, cls).setUpClass()
 
     def test_fail_directory_not_empty(self):
-<<<<<<< HEAD
         os.makedirs(os.path.join('var', 'tmp', 'other'))
-        with self.assertRaises(CommandError) as e:
+        with self.assertRaises(CommandError, msg="Destination directory contains extra data"):
             management.call_command('sync_rando', os.path.join('var', 'tmp'), url='http://localhost:8000',
                                     skip_tiles=True, verbosity=2)
-        self.assertEqual(e.exception.message, "Destination directory contains extra data")
         shutil.rmtree(os.path.join('var', 'tmp', 'other'))
 
     def test_fail_url_ftp(self):
-        with self.assertRaises(CommandError) as e:
+        with self.assertRaises(CommandError, msg="url parameter should start with http:// or https://"):
             management.call_command('sync_rando', os.path.join('var', 'tmp'), url='ftp://localhost:8000',
                                     languages='en', skip_tiles=True, verbosity=2)
-        self.assertIn("url parameter should start with http:// or https://", e.exception.message)
 
     def test_language_not_in_db(self):
-        with self.assertRaises(CommandError) as e:
-            management.call_command('sync_rando', os.path.join('var', 'tmp'), url='http://localhost:8000',
-=======
-        os.makedirs(os.path.join('tmp', 'other'))
-        with self.assertRaises(CommandError, msg="Destination directory contains extra data"):
-            management.call_command('sync_rando', 'tmp', url='http://localhost:8000',
-                                    skip_tiles=True, verbosity=2)
-        shutil.rmtree(os.path.join('tmp', 'other'))
-
-    def test_fail_url_ftp(self):
-        with self.assertRaises(CommandError, msg="url parameter should start with http:// or https://"):
-            management.call_command('sync_rando', 'tmp', url='ftp://localhost:8000',
-                                    skip_tiles=True, languages='en', verbosity=2)
-
-    def test_language_not_in_db(self):
-        with self.assertRaises(CommandError, msg="Language cat doesn't exist. Select in these one : ('en', 'es', 'fr', 'it')"):
-            management.call_command('sync_rando', 'tmp', url='http://localhost:8000',
->>>>>>> a301d63b
+        with self.assertRaises(CommandError):
+            management.call_command('sync_rando', os.path.join('var', 'tmp'), url='http://localhost:8000',
                                     skip_tiles=True, languages='cat', verbosity=2)
 
     def test_attachments_missing_from_disk(self):
         trek_1 = TrekWithPublishedPOIsFactory.create(published_fr=True)
         attachment = AttachmentFactory(content_object=trek_1, attachment_file=get_dummy_uploaded_image())
         os.remove(attachment.attachment_file.path)
-<<<<<<< HEAD
-        with self.assertRaises(CommandError) as e:
-            management.call_command('sync_rando', os.path.join('var', 'tmp'), url='http://localhost:8000',
-                                    skip_tiles=True, languages='fr', verbosity=2, stdout=BytesIO(), stderr=BytesIO())
-        self.assertEqual(e.exception.message, 'Some errors raised during synchronization.')
+        with self.assertRaises(CommandError, msg='Some errors raised during synchronization.'):
+            management.call_command('sync_rando', os.path.join('var', 'tmp'), url='http://localhost:8000',
+                                    skip_tiles=True, languages='fr', verbosity=2, stdout=StringIO(), stderr=StringIO())
         self.assertFalse(os.path.exists(os.path.join('var', 'tmp', 'mobile', 'nolang', 'media', 'trekking_trek')))
-=======
-        with self.assertRaises(CommandError, msg='Some errors raised during synchronization.'):
-            management.call_command('sync_rando', 'tmp', url='http://localhost:8000',
-                                    skip_tiles=True, languages='fr', verbosity=2, stdout=StringIO(), stderr=StringIO())
-        self.assertFalse(os.path.exists(os.path.join('tmp', 'mobile', 'nolang', 'media', 'trekking_trek')))
->>>>>>> a301d63b
 
     @mock.patch('geotrek.trekking.models.Trek.prepare_map_image')
     @mock.patch('geotrek.trekking.views.TrekViewSet.list')
     def test_response_500(self, mocke_list, mocke_map_image):
-<<<<<<< HEAD
-        output = BytesIO()
-        error = BytesIO()
-        mocke_list.return_value = HttpResponse(status=500)
-        TrekWithPublishedPOIsFactory.create(published_fr=True)
-        with self.assertRaises(CommandError) as e:
-            management.call_command('sync_rando', os.path.join('var', 'tmp'), url='http://localhost:8000',
-                                    skip_tiles=True, skip_pdf=True, verbosity=2, stdout=output, stderr=error)
-        self.assertIn("failed (HTTP 500)", error.getvalue())
-        self.assertEqual(e.exception.message, 'Some errors raised during synchronization.')
-=======
-        output = StringIO()
+        output = StringIO()
+        error = StringIO()
         mocke_list.return_value = HttpResponse(status=500)
         TrekWithPublishedPOIsFactory.create(published_fr=True)
         with self.assertRaises(CommandError, msg='Some errors raised during synchronization.'):
-            management.call_command('sync_rando', 'tmp', url='http://localhost:8000',
-                                    skip_tiles=True, verbosity=2, stdout=output, stderr=StringIO())
-        self.assertIn("failed (HTTP 500)", output.getvalue())
->>>>>>> a301d63b
+            management.call_command('sync_rando', os.path.join('var', 'tmp'), url='http://localhost:8000',
+                                    skip_tiles=True, skip_pdf=True, verbosity=2, stdout=output, stderr=error)
+        self.assertIn("failed (HTTP 500)", error.getvalue())
 
     @override_settings(MEDIA_URL=9)
     def test_bad_settings(self):
         output = StringIO()
         TrekWithPublishedPOIsFactory.create(published_fr=True)
-<<<<<<< HEAD
-        with self.assertRaises(AttributeError) as e:
-            management.call_command('sync_rando', os.path.join('var', 'tmp'), url='http://localhost:8000',
-                                    skip_tiles=True, languages='fr', verbosity=2, stdout=output, stderr=BytesIO())
-            self.assertIn("Exception raised in callable attribute", output.getvalue())
-        self.assertEqual(e.exception.message, "'int' object has no attribute 'strip'")
-=======
         with self.assertRaises(AttributeError, msg="Cannot mix str and non-str arguments"):
-            management.call_command('sync_rando', 'tmp', url='http://localhost:8000',
+            management.call_command('sync_rando', os.path.join('var', 'tmp'), url='http://localhost:8000',
                                     skip_tiles=True, languages='fr', verbosity=2, stdout=output, stderr=StringIO())
         self.assertIn("failed (Cannot mix str and non-str arguments)", output.getvalue())
->>>>>>> a301d63b
 
     def test_sync_fail_src_file_not_exist(self):
         output = StringIO()
         theme = ThemeFactory.create()
         theme.pictogram = "other"
         theme.save()
-<<<<<<< HEAD
-        with self.assertRaises(CommandError) as e:
-            management.call_command('sync_rando', os.path.join('var', 'tmp'), url='http://localhost:8000',
-                                    skip_tiles=True, languages='fr', verbosity=2, stdout=output, stderr=BytesIO())
-        self.assertEqual(e.exception.message, 'Some errors raised during synchronization.')
-=======
         with self.assertRaises(CommandError, msg='Some errors raised during synchronization.'):
-            management.call_command('sync_rando', 'tmp', url='http://localhost:8000',
+            management.call_command('sync_rando', os.path.join('var', 'tmp'), url='http://localhost:8000',
                                     skip_tiles=True, languages='fr', verbosity=2, stdout=output, stderr=StringIO())
->>>>>>> a301d63b
         self.assertIn("file does not exist", output.getvalue())
 
     @classmethod
@@ -350,13 +273,8 @@
             management.call_command('sync_rando', os.path.join('var', 'tmp'), with_signages=True,
                                     with_infrastructures=True, with_dives=True,
                                     with_events=True, content_categories="1", url='http://localhost:8000',
-<<<<<<< HEAD
-                                    skip_tiles=True, skip_pdf=True, languages='en', verbosity=2, stdout=BytesIO())
+                                    skip_tiles=True, skip_pdf=True, languages='en', verbosity=2, stdout=StringIO())
             with open(os.path.join('var', 'tmp', 'api', 'en', 'treks.geojson'), 'r') as f:
-=======
-                                    skip_tiles=True, skip_pdf=True, languages='en', verbosity=2, stdout=StringIO())
-            with open(os.path.join('tmp', 'api', 'en', 'treks.geojson'), 'r') as f:
->>>>>>> a301d63b
                 treks = json.load(f)
                 # there are 4 treks
                 self.assertEqual(len(treks['features']),
@@ -368,13 +286,8 @@
             management.call_command('sync_rando', os.path.join('var', 'tmp'), with_signages=True,
                                     with_infrastructures=True, with_dives=True,
                                     with_events=True, content_categories="1", url='http://localhost:8000',
-<<<<<<< HEAD
-                                    skip_tiles=True, skip_pdf=True, languages='en', verbosity=2, stdout=BytesIO())
+                                    skip_tiles=True, skip_pdf=True, languages='en', verbosity=2, stdout=StringIO())
             with open(os.path.join('var', 'tmp', 'api', 'en', 'treks.geojson'), 'r') as f:
-=======
-                                    skip_tiles=True, skip_pdf=True, languages='en', verbosity=2, stdout=StringIO())
-            with open(os.path.join('tmp', 'api', 'en', 'treks.geojson'), 'r') as f:
->>>>>>> a301d63b
                 treks = json.load(f)
                 # there are 4 treks
                 self.assertEqual(len(treks['features']),
@@ -384,13 +297,8 @@
     def test_sync_without_pdf(self):
         management.call_command('sync_rando', os.path.join('var', 'tmp'), with_signages=True, with_infrastructures=True,
                                 with_dives=True, with_events=True, content_categories="1", url='http://localhost:8000',
-<<<<<<< HEAD
-                                skip_tiles=True, skip_pdf=True, languages='en', verbosity=2, stdout=BytesIO())
+                                skip_tiles=True, skip_pdf=True, languages='en', verbosity=2, stdout=StringIO())
         with open(os.path.join('var', 'tmp', 'api', 'en', 'treks.geojson'), 'r') as f:
-=======
-                                skip_tiles=True, skip_pdf=True, languages='en', verbosity=2, stdout=StringIO())
-        with open(os.path.join('tmp', 'api', 'en', 'treks.geojson'), 'r') as f:
->>>>>>> a301d63b
             treks = json.load(f)
             # there are 4 treks
             self.assertEqual(len(treks['features']),
@@ -416,13 +324,8 @@
     def test_sync_without_pdf_split_by_practice(self):
         management.call_command('sync_rando', os.path.join('var', 'tmp'), with_signages=True, with_infrastructures=True,
                                 with_dives=True, with_events=True, content_categories="1", url='http://localhost:8000',
-<<<<<<< HEAD
-                                skip_tiles=True, skip_pdf=True, languages='en', verbosity=2, stdout=BytesIO())
+                                skip_tiles=True, skip_pdf=True, languages='en', verbosity=2, stdout=StringIO())
         with open(os.path.join('var', 'tmp', 'api', 'en', 'treks.geojson'), 'r') as f:
-=======
-                                skip_tiles=True, skip_pdf=True, languages='en', verbosity=2, stdout=StringIO())
-        with open(os.path.join('tmp', 'api', 'en', 'treks.geojson'), 'r') as f:
->>>>>>> a301d63b
             treks = json.load(f)
             # there are 4 treks
             self.assertEqual(len(treks['features']),
@@ -448,13 +351,8 @@
         with mock.patch('geotrek.trekking.models.Trek.prepare_map_image'):
             management.call_command('sync_rando', os.path.join('var', 'tmp'), with_signages=True, with_infrastructures=True, with_dives=True,
                                     with_events=True, content_categories="1", url='https://localhost:8000',
-<<<<<<< HEAD
-                                    skip_tiles=True, skip_pdf=True, languages='en', verbosity=2, stdout=BytesIO())
+                                    skip_tiles=True, skip_pdf=True, languages='en', verbosity=2, stdout=StringIO())
             with open(os.path.join('var', 'tmp', 'api', 'en', 'treks.geojson'), 'r') as f:
-=======
-                                    skip_tiles=True, skip_pdf=True, languages='en', verbosity=2, stdout=StringIO())
-            with open(os.path.join('tmp', 'api', 'en', 'treks.geojson'), 'r') as f:
->>>>>>> a301d63b
                 treks = json.load(f)
                 # there are 4 treks
                 self.assertEqual(len(treks['features']),
@@ -467,15 +365,9 @@
         self.trek_3.delete()
         self.trek_4.delete()
         with mock.patch('geotrek.trekking.models.Trek.prepare_map_image'):
-<<<<<<< HEAD
-            management.call_command('sync_rando', os.path.join('var', 'tmp'), url='http://localhost:8000',
-                                    skip_tiles=True, skip_pdf=True, languages='en', verbosity=2, stdout=BytesIO())
+            management.call_command('sync_rando', os.path.join('var', 'tmp'), url='http://localhost:8000',
+                                    skip_tiles=True, skip_pdf=True, languages='en', verbosity=2, stdout=StringIO())
             with open(os.path.join('var', 'tmp', 'api', 'en', 'treks.geojson'), 'r') as f:
-=======
-            management.call_command('sync_rando', 'tmp', url='http://localhost:8000',
-                                    skip_tiles=True, skip_pdf=True, languages='en', verbosity=2, stdout=StringIO())
-            with open(os.path.join('tmp', 'api', 'en', 'treks.geojson'), 'r') as f:
->>>>>>> a301d63b
                 treks = json.load(f)
                 # \u2028 is translated to \n
                 self.assertEqual(treks['features'][0]['properties']['description'], 'toto\ntata')
@@ -493,13 +385,8 @@
         # source A only
         management.call_command('sync_rando', os.path.join('var', 'tmp'), url='http://localhost:8000',
                                 source=self.source_a.name, skip_tiles=True, skip_pdf=True, languages='en', verbosity=2,
-<<<<<<< HEAD
-                                stdout=BytesIO())
+                                stdout=StringIO())
         with open(os.path.join('var', 'tmp', 'api', 'en', 'treks.geojson'), 'r') as f:
-=======
-                                stdout=StringIO())
-        with open(os.path.join('tmp', 'api', 'en', 'treks.geojson'), 'r') as f:
->>>>>>> a301d63b
             treks = json.load(f)
             # only 1 trek in Source A
             self.assertEqual(len(treks['features']),
@@ -510,13 +397,8 @@
         # source A only
         management.call_command('sync_rando', os.path.join('var', 'tmp'), url='http://localhost:8000', with_dives=True,
                                 source=self.source_a.name, skip_tiles=True, skip_pdf=True, languages='en', verbosity=2,
-<<<<<<< HEAD
-                                stdout=BytesIO())
+                                stdout=StringIO())
         with open(os.path.join('var', 'tmp', 'api', 'en', 'dives.geojson'), 'r') as f:
-=======
-                                stdout=StringIO())
-        with open(os.path.join('tmp', 'api', 'en', 'dives.geojson'), 'r') as f:
->>>>>>> a301d63b
             dives = json.load(f)
             # only 1 trek in Source A
             self.assertEqual(len(dives['features']),
@@ -525,17 +407,10 @@
 
     def test_sync_filtering_portals(self):
         # portal B only
-<<<<<<< HEAD
         management.call_command('sync_rando', os.path.join('var', 'tmp'), url='http://localhost:8000',
                                 portal=self.portal_b.name, skip_tiles=True, skip_pdf=True, languages='en', verbosity=2,
-                                stdout=BytesIO())
+                                stdout=StringIO())
         with open(os.path.join('var', 'tmp', 'api', 'en', 'treks.geojson'), 'r') as f:
-=======
-        management.call_command('sync_rando', 'tmp', url='http://localhost:8000',
-                                portal=self.portal_b.name, skip_tiles=True, languages='en', skip_pdf=True, verbosity=2,
-                                stdout=StringIO())
-        with open(os.path.join('tmp', 'api', 'en', 'treks.geojson'), 'r') as f:
->>>>>>> a301d63b
             treks = json.load(f)
 
             # only 2 treks in Portal B + 1 without portal specified
@@ -544,13 +419,8 @@
         # portal A and B
         management.call_command('sync_rando', os.path.join('var', 'tmp'), url='http://localhost:8000',
                                 portal='{},{}'.format(self.portal_a.name, self.portal_b.name),
-<<<<<<< HEAD
-                                skip_tiles=True, skip_pdf=True, languages='en', verbosity=2, stdout=BytesIO())
+                                skip_tiles=True, skip_pdf=True, languages='en', verbosity=2, stdout=StringIO())
         with open(os.path.join('var', 'tmp', 'api', 'en', 'treks.geojson'), 'r') as f:
-=======
-                                skip_tiles=True, skip_pdf=True, languages='en', verbosity=2, stdout=StringIO())
-        with open(os.path.join('tmp', 'api', 'en', 'treks.geojson'), 'r') as f:
->>>>>>> a301d63b
             treks = json.load(f)
 
             # 4 treks have portal A or B or no portal
@@ -560,13 +430,8 @@
         # portal B only
         management.call_command('sync_rando', os.path.join('var', 'tmp'), url='http://localhost:8000', with_dives=True,
                                 portal=self.portal_b.name, skip_tiles=True, skip_pdf=True, languages='en', verbosity=2,
-<<<<<<< HEAD
-                                stdout=BytesIO())
+                                stdout=StringIO())
         with open(os.path.join('var', 'tmp', 'api', 'en', 'dives.geojson'), 'r') as f:
-=======
-                                stdout=StringIO())
-        with open(os.path.join('tmp', 'api', 'en', 'dives.geojson'), 'r') as f:
->>>>>>> a301d63b
             dives = json.load(f)
 
             # only 2 dives in Portal B + 1 without portal specified
@@ -575,13 +440,8 @@
         # portal A and B
         management.call_command('sync_rando', os.path.join('var', 'tmp'), url='http://localhost:8000',
                                 portal='{},{}'.format(self.portal_a.name, self.portal_b.name), with_dives=True,
-<<<<<<< HEAD
-                                skip_tiles=True, skip_pdf=True, languages='en', verbosity=2, stdout=BytesIO())
+                                skip_tiles=True, skip_pdf=True, languages='en', verbosity=2, stdout=StringIO())
         with open(os.path.join('var', 'tmp', 'api', 'en', 'dives.geojson'), 'r') as f:
-=======
-                                skip_tiles=True, skip_pdf=True, languages='en', verbosity=2, stdout=StringIO())
-        with open(os.path.join('tmp', 'api', 'en', 'dives.geojson'), 'r') as f:
->>>>>>> a301d63b
             dives = json.load(f)
             # 4 dives have portal A or B or no portal
             self.assertEqual(len(dives['features']), 4)
@@ -593,13 +453,8 @@
         area.save()
         management.call_command('sync_rando', os.path.join('var', 'tmp'), with_signages=True, with_infrastructures=True,
                                 with_dives=True, with_events=True, content_categories="1", url='http://localhost:8000',
-<<<<<<< HEAD
-                                skip_tiles=True, skip_pdf=True, verbosity=2, languages='en', stdout=BytesIO())
+                                skip_tiles=True, skip_pdf=True, verbosity=2, languages='en', stdout=StringIO())
         with open(os.path.join('var', 'tmp', 'api', 'en', 'sensitiveareas.geojson'), 'r') as f:
-=======
-                                skip_tiles=True, skip_pdf=True, verbosity=2, languages='en', stdout=StringIO())
-        with open(os.path.join('tmp', 'api', 'en', 'sensitiveareas.geojson'), 'r') as f:
->>>>>>> a301d63b
             area = json.load(f)
             # there are 2 areas
             self.assertEqual(len(area['features']), 2)
@@ -620,13 +475,8 @@
 
     @override_settings(ONLY_EXTERNAL_PUBLIC_PDF=True)
     def test_only_external_public_pdf(self, event, content, dive, trek):
-<<<<<<< HEAD
-        output = BytesIO()
-        management.call_command('sync_rando', os.path.join('var', 'tmp'), url='http://localhost:8000', verbosity=2,
-=======
-        output = StringIO()
-        management.call_command('sync_rando', 'tmp', url='http://localhost:8000', verbosity=2,
->>>>>>> a301d63b
+        output = StringIO()
+        management.call_command('sync_rando', os.path.join('var', 'tmp'), url='http://localhost:8000', verbosity=2,
                                 skip_pdf=False, skip_tiles=True, stdout=output)
         self.assertFalse(os.path.exists(os.path.join('var', 'tmp', 'api', 'en', 'dives', str(self.dive_1.pk), '%s.pdf' % self.dive_1.slug)))
         self.assertFalse(os.path.exists(os.path.join('var', 'tmp', 'api', 'en', 'dives', str(self.dive_2.pk), '%s.pdf' % self.dive_2.slug)))
@@ -639,13 +489,8 @@
         self.assertTrue(os.path.exists(os.path.join('var', 'tmp', 'api', 'en', 'treks', str(self.trek_5.pk), '%s.pdf' % self.trek_5.slug)))
 
     def test_sync_pdfs(self, event, content, dive, trek):
-<<<<<<< HEAD
-        output = BytesIO()
-        management.call_command('sync_rando', os.path.join('var', 'tmp'), url='http://localhost:8000', verbosity=2,
-=======
-        output = StringIO()
-        management.call_command('sync_rando', 'tmp', url='http://localhost:8000', verbosity=2,
->>>>>>> a301d63b
+        output = StringIO()
+        management.call_command('sync_rando', os.path.join('var', 'tmp'), url='http://localhost:8000', verbosity=2,
                                 with_dives=True, skip_tiles=True, stdout=output)
         self.assertTrue(os.path.exists(os.path.join('var', 'tmp', 'api', 'en', 'dives', str(self.dive_1.pk), '%s.pdf' % self.dive_1.slug)))
         self.assertTrue(os.path.exists(os.path.join('var', 'tmp', 'api', 'en', 'dives', str(self.dive_2.pk), '%s.pdf' % self.dive_2.slug)))
@@ -658,13 +503,8 @@
         self.assertTrue(os.path.exists(os.path.join('var', 'tmp', 'api', 'en', 'treks', str(self.trek_5.pk), '%s.pdf' % self.trek_5.slug)))
 
     def test_sync_pdfs_portals_sources(self, event, content, dive, trek):
-<<<<<<< HEAD
-        output = BytesIO()
-        management.call_command('sync_rando', os.path.join('var', 'tmp'), url='http://localhost:8000', verbosity=2,
-=======
-        output = StringIO()
-        management.call_command('sync_rando', 'tmp', url='http://localhost:8000', verbosity=2,
->>>>>>> a301d63b
+        output = StringIO()
+        management.call_command('sync_rando', os.path.join('var', 'tmp'), url='http://localhost:8000', verbosity=2,
                                 with_dives=True, skip_tiles=True, portal=self.portal_b.name, source=self.source_a.name,
                                 stdout=output)
         # It has to be portal b or 'No portal' and source a : only dive_1 and trek_1 has both of these statements
