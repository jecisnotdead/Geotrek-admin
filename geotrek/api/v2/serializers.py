--- conflicted
+++ resolved
@@ -448,18 +448,16 @@
         end_date = serializers.SerializerMethodField()
         type = serializers.SerializerMethodField()
         cancellation_reason = serializers.SerializerMethodField()
-<<<<<<< HEAD
         place = serializers.SlugRelatedField(
             read_only=True,
             slug_field='name'
-=======
+        )
         meeting_time = serializers.ReadOnlyField(
             source='start_time',
             help_text=_("This field is deprecated and will be removed in next releases. Please start using 'start_time'")
         )
         participant_number = serializers.SerializerMethodField(
             help_text=_("This field is deprecated and will be removed in next releases. Please start using 'capacity'")
->>>>>>> c712867f
         )
 
         def get_cancellation_reason(self, obj):
@@ -488,11 +486,7 @@
                 'start_time', 'meeting_time', 'end_time', 'name', 'organizer', 'capacity', 'pdf', 'portal',
                 'practical_info', 'published', 'provider', 'source', 'speaker', 'structure',
                 'target_audience', 'themes', 'type', 'update_datetime', 'url', 'uuid', 'website',
-<<<<<<< HEAD
-                'cancelled', 'cancellation_reason', 'place'
-=======
-                'cancelled', 'cancellation_reason', 'participant_number'
->>>>>>> c712867f
+                'cancelled', 'cancellation_reason', 'participant_number', 'place'
             )
 
     class TouristicEventPlaceSerializer(serializers.ModelSerializer):
