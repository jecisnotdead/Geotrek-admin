import datetime
from unittest import skipIf

from dateutil.relativedelta import relativedelta
from django.conf import settings
from django.contrib.gis.geos import (LineString, MultiLineString, MultiPoint,
                                     Point, Polygon)
from django.contrib.gis.geos.collections import GeometryCollection
from django.db import connection
from django.test.testcases import TestCase
from django.test.utils import override_settings
from django.urls import reverse
from django.utils import timezone
from freezegun.api import freeze_time
from mapentity.tests.factories import SuperUserFactory

from geotrek import __version__
from geotrek.authent import models as authent_models
from geotrek.authent.tests import factories as authent_factory
from geotrek.common import models as common_models
from geotrek.common.tests import factories as common_factory
from geotrek.common.utils.testdata import (get_dummy_uploaded_document,
                                           get_dummy_uploaded_file,
                                           get_dummy_uploaded_image)
from geotrek.core import models as path_models
from geotrek.core.tests import factories as core_factory
from geotrek.feedback.tests import factories as feedback_factory
from geotrek.flatpages.tests import factories as flatpages_factory
from geotrek.infrastructure import models as infrastructure_models
from geotrek.infrastructure.tests import factories as infrastructure_factory
from geotrek.outdoor import models as outdoor_models
from geotrek.outdoor.tests import factories as outdoor_factory
from geotrek.sensitivity import models as sensitivity_models
from geotrek.sensitivity.tests import factories as sensitivity_factory
from geotrek.signage import models as signage_models
from geotrek.signage.tests import factories as signage_factory
from geotrek.tourism import models as tourism_models
from geotrek.tourism.tests import factories as tourism_factory
from geotrek.trekking import models as trek_models
from geotrek.trekking.tests import factories as trek_factory
from geotrek.zoning import models as zoning_models
from geotrek.zoning.tests import factories as zoning_factory

PAGINATED_JSON_STRUCTURE = sorted([
    'count', 'next', 'previous', 'results',
])

PAGINATED_GEOJSON_STRUCTURE = sorted([
    'count', 'next', 'previous', 'features', 'type'
])

GEOJSON_STRUCTURE = sorted([
    'geometry',
    'type',
    'bbox',
    'properties'
])

TREK_PROPERTIES_GEOJSON_STRUCTURE = sorted([
    'id', 'access', 'accessibilities', 'accessibility_advice', 'accessibility_covering',
    'accessibility_exposure', 'accessibility_level', 'accessibility_signage', 'accessibility_slope',
    'accessibility_width', 'advice', 'advised_parking', 'altimetric_profile', 'ambiance', 'arrival', 'ascent',
    'attachments', 'attachments_accessibility', 'children', 'cities', 'create_datetime', 'departure', 'departure_geom',
    'descent', 'description', 'description_teaser', 'difficulty', 'departure_city',
    'disabled_infrastructure', 'duration', 'elevation_area_url', 'elevation_svg_url', 'gear',
    'external_id', 'gpx', 'information_desks', 'kml', 'labels', 'length_2d',
    'length_3d', 'max_elevation', 'min_elevation', 'name', 'networks',
    'next', 'parents', 'parking_location', 'pdf', 'points_reference',
    'portal', 'practice', 'previous', 'public_transport', 'provider', 'published', 'ratings', 'ratings_description',
    'reservation_system', 'reservation_id', 'route', 'second_external_id', 'source', 'structure',
    'themes', 'update_datetime', 'url', 'uuid', 'web_links'
])

PATH_PROPERTIES_GEOJSON_STRUCTURE = sorted(['comments', 'length_2d', 'length_3d', 'name', 'provider', 'url', 'uuid'])

TOUR_PROPERTIES_GEOJSON_STRUCTURE = sorted(TREK_PROPERTIES_GEOJSON_STRUCTURE + ['count_children', 'steps'])

POI_PROPERTIES_GEOJSON_STRUCTURE = sorted([
    'id', 'create_datetime', 'description', 'external_id',
    'name', 'attachments', 'published', 'provider', 'type', 'type_label', 'type_pictogram',
    'update_datetime', 'url', 'uuid'
])

LABEL_ACCESSIBILITY_DETAIL_JSON_STRUCTURE = sorted([
    'id', 'label', 'pictogram'
])

TOURISTIC_CONTENT_CATEGORY_DETAIL_JSON_STRUCTURE = sorted([
    'id', 'label', 'order', 'pictogram', 'types'
])

TOURISTIC_CONTENT_DETAIL_JSON_STRUCTURE = sorted([
    'accessibility', 'approved', 'attachments', 'category', 'cities', 'contact', 'create_datetime', 'description',
    'description_teaser', 'departure_city', 'email', 'external_id', 'geometry', 'id', 'label_accessibility', 'name', 'pdf',
    'portal', 'practical_info', 'provider', 'published', 'reservation_id', 'reservation_system',
    'source', 'structure', 'themes', 'types', 'update_datetime', 'url', 'uuid', 'website',
])

CITY_PROPERTIES_JSON_STRUCTURE = sorted([
    'id', 'geometry', 'name', 'published'
])

DISTRICT_PROPERTIES_JSON_STRUCTURE = sorted([
    'id', 'geometry', 'name', 'published'
])

ROUTE_PROPERTIES_JSON_STRUCTURE = sorted([
    'id', 'route', 'pictogram'
])

THEME_PROPERTIES_JSON_STRUCTURE = sorted([
    'id', 'label', 'pictogram'
])

ACCESSIBILITY_PROPERTIES_JSON_STRUCTURE = sorted([
    'id', 'name', 'pictogram'
])

ACCESSIBILITY_LEVEL_PROPERTIES_JSON_STRUCTURE = sorted([
    'id', 'name'
])

TARGET_PORTAL_PROPERTIES_JSON_STRUCTURE = sorted([
    'id', 'name', 'website', 'title', 'description', 'facebook_id', 'facebook_image_url', 'facebook_image_height', 'facebook_image_width'
])

STRUCTURE_PROPERTIES_JSON_STRUCTURE = sorted(['id', 'name'])

TREK_LABEL_PROPERTIES_JSON_STRUCTURE = sorted(['id', 'advice', 'filter', 'name', 'pictogram'])

FILETYPE_PROPERTIES_JSON_STRUCTURE = sorted(['id', 'structure', 'type'])

INFORMATION_DESK_TYPE_PROPERTIES_JSON_STRUCTURE = sorted([
    'id', 'label', 'pictogram'
])

INFORMATION_DESK_PROPERTIES_JSON_STRUCTURE = sorted([
    'id', 'accessibility', 'description', 'email', 'label_accessibility', 'latitude', 'longitude',
    'municipality', 'name', 'phone', 'photo_url', 'provider', 'uuid',
    'postal_code', 'street', 'type', 'website'
])

SOURCE_PROPERTIES_JSON_STRUCTURE = sorted(['id', 'name', 'pictogram', 'website'])

RESERVATION_SYSTEM_PROPERTIES_JSON_STRUCTURE = sorted(['name', 'id'])

SITE_PROPERTIES_JSON_STRUCTURE = sorted([
    'accessibility', 'advice', 'ambiance', 'attachments', 'children', 'cities', 'courses', 'description', 'description_teaser', 'eid',
    'geometry', 'id', 'information_desks', 'labels', 'managers', 'name', 'orientation', 'parent', 'period', 'portal',
    'practice', 'provider', 'pdf', 'ratings', 'sector', 'source', 'structure', 'themes', 'type', 'url', 'uuid', 'wind', 'web_links',
])

OUTDOORPRACTICE_PROPERTIES_JSON_STRUCTURE = sorted(['id', 'name', 'sector', 'pictogram'])

OUTDOOR_SECTOR_PROPERTIES_JSON_STRUCTURE = sorted(['id', 'name'])

SITETYPE_PROPERTIES_JSON_STRUCTURE = sorted(['id', 'name', 'practice'])

SENSITIVE_AREA_PROPERTIES_JSON_STRUCTURE = sorted([
    'id', 'contact', 'create_datetime', 'description', 'elevation', 'geometry',
    'info_url', 'kml_url', 'name', 'period', 'practices', 'provider', 'published', 'species_id',
    'structure', 'update_datetime', 'url'
])

SENSITIVE_AREA_SPECIES_PROPERTIES_JSON_STRUCTURE = sorted([
    'id', 'name', 'period01', 'period02', 'period03',
    'period04', 'period05', 'period06', 'period07',
    'period08', 'period09', 'period10', 'period11',
    'period12', 'practices', 'radius', 'url'
])

COURSE_PROPERTIES_JSON_STRUCTURE = sorted([
    'accessibility', 'advice', 'cities', 'description', 'eid', 'equipment', 'geometry', 'height', 'id',
    'length', 'name', 'ratings', 'ratings_description', 'sites', 'structure',
    'type', 'url', 'attachments', 'max_elevation', 'min_elevation', 'parents', 'provider',
    'pdf', 'points_reference', 'children', 'duration', 'gear', 'uuid'
])

COURSETYPE_PROPERTIES_JSON_STRUCTURE = sorted(['id', 'name', 'practice'])

ORGANISM_PROPERTIES_JSON_STRUCTURE = sorted(['id', 'name'])

SERVICE_DETAIL_JSON_STRUCTURE = sorted([
    'id', 'eid', 'geometry', 'provider', 'structure', 'type', 'uuid'
])

SERVICE_TYPE_DETAIL_JSON_STRUCTURE = sorted([
    'id', 'name', 'practices', 'pictogram'
])

INFRASTRUCTURE_DETAIL_JSON_STRUCTURE = sorted([
    'id', 'accessibility', 'attachments', 'condition', 'description', 'eid', 'geometry',
    'implantation_year', 'maintenance_difficulty', 'name', 'provider', 'structure',
    'type', 'usage_difficulty', 'uuid'
])

INFRASTRUCTURE_TYPE_DETAIL_JSON_STRUCTURE = sorted([
    'id', 'label', 'pictogram', 'structure', 'type'
])

INFRASTRUCTURE_CONDITION_DETAIL_JSON_STRUCTURE = sorted([
    'id', 'label', 'structure'
])

INFRASTRUCTURE_USAGE_DIFFICULTY_DETAIL_JSON_STRUCTURE = sorted([
    'id', 'label', 'structure'
])

INFRASTRUCTURE_MAINTENANCE_DIFFICULTY_DETAIL_JSON_STRUCTURE = sorted([
    'id', 'label', 'structure'
])

TOURISTIC_EVENT_DETAIL_JSON_STRUCTURE = sorted([
    'id', 'accessibility', 'approved', 'attachments', 'begin_date', 'booking', 'cities', 'contact', 'create_datetime',
    'description', 'description_teaser', 'duration', 'email', 'end_date', 'external_id', 'geometry',
<<<<<<< HEAD
    'meeting_point', 'meeting_time', 'name', 'organizer', 'bookable', 'capacity', 'pdf', 'portal',
=======
    'meeting_point', 'start_time', 'end_time', 'name', 'organizer', 'participant_number', 'pdf', 'portal',
>>>>>>> 93220cce
    'practical_info', 'provider', 'published', 'source', 'speaker', 'structure', 'target_audience', 'themes',
    'type', 'update_datetime', 'url', 'uuid', 'website', 'cancelled', 'cancellation_reason'
])

TOURISTIC_EVENT_TYPE_DETAIL_JSON_STRUCTURE = sorted([
    'id', 'pictogram', 'type'
])

SIGNAGE_DETAIL_JSON_STRUCTURE = sorted([
    'id', 'attachments', 'blades', 'code', 'condition', 'description', 'eid',
    'geometry', 'implantation_year', 'name', 'printed_elevation', 'sealing',
    'provider', 'structure', 'type', 'uuid'
])

SIGNAGE_TYPE_DETAIL_JSON_STRUCTURE = sorted([
    'id', 'label', 'pictogram', 'structure'
])

SIGNAGE_BLADE_COLOR_DETAIL_JSON_STRUCTURE = sorted([
    'id', 'label'
])

SIGNAGE_DIRECTION_DETAIL_JSON_STRUCTURE = sorted([
    'id', 'label'
])

SIGNAGE_SEALING_DETAIL_JSON_STRUCTURE = sorted([
    'id', 'label', 'structure'
])

SIGNAGE_BLADE_TYPE_DETAIL_JSON_STRUCTURE = sorted([
    'id', 'label', 'structure'
])


class BaseApiTest(TestCase):
    """
    Base TestCase for all API profile
    """

    @classmethod
    def setUpTestData(cls):
        cls.nb_treks = 15
        cls.organism = common_factory.OrganismFactory.create()
        cls.theme = common_factory.ThemeFactory.create()
        cls.network = trek_factory.TrekNetworkFactory.create()
        cls.rating = trek_factory.RatingFactory()
        cls.rating2 = trek_factory.RatingFactory()
        cls.label = common_factory.LabelFactory(id=23)
        cls.path = core_factory.PathFactory.create(geom=LineString((0, 0), (0, 10)))
        if settings.TREKKING_TOPOLOGY_ENABLED:
            cls.treks = trek_factory.TrekWithPOIsFactory.create_batch(cls.nb_treks, paths=[(cls.path, 0, 1)],
                                                                      geom=cls.path.geom)
        else:
            cls.treks = trek_factory.TrekFactory.create_batch(cls.nb_treks, geom=cls.path.geom)
            trek_factory.POIFactory.create_batch(cls.nb_treks, geom=Point(0, 4))
            trek_factory.POIFactory.create_batch(cls.nb_treks, geom=Point(0, 5))
        cls.treks[0].themes.add(cls.theme)
        cls.treks[0].networks.add(cls.network)
        cls.treks[0].labels.add(cls.label)
        cls.treks[0].ratings.add(cls.rating)
        cls.treks[1].ratings.add(cls.rating2)
        trek_models.TrekRelationship(trek_a=cls.treks[0], trek_b=cls.treks[1]).save()
        cls.information_desk_type = tourism_factory.InformationDeskTypeFactory()
        cls.info_desk = tourism_factory.InformationDeskFactory(type=cls.information_desk_type)
        cls.treks[0].information_desks.add(cls.info_desk)
        common_factory.AttachmentFactory.create(content_object=cls.treks[0], attachment_file=get_dummy_uploaded_image())
        common_factory.AttachmentFactory.create(content_object=cls.treks[0], attachment_file=get_dummy_uploaded_file())
        common_factory.AttachmentFactory.create(content_object=cls.treks[0], attachment_file=get_dummy_uploaded_document())
        common_factory.AttachmentFactory(content_object=cls.treks[0], attachment_file='', attachment_video='https://www.youtube.com/embed/Jm3anSjly0Y?wmode=opaque')
        common_factory.AttachmentFactory(content_object=cls.treks[0], attachment_file='', attachment_video='', attachment_link='https://geotrek.fr/assets/img/logo.svg')
        common_factory.AttachmentFactory(content_object=cls.treks[0], attachment_file='', attachment_video='', attachment_link='')
        common_factory.AttachmentAccessibilityFactory(content_object=cls.treks[0])
        cls.treks[3].parking_location = None
        cls.treks[3].points_reference = MultiPoint([Point(0, 0), Point(1, 1)], srid=settings.SRID)
        cls.treks[3].save()
        cls.content = tourism_factory.TouristicContentFactory.create(published=True, geom='SRID=2154;POINT(0 0)')
        cls.content2 = tourism_factory.TouristicContentFactory.create(published=True, geom='SRID=2154;POINT(0 0)')
        cls.city = zoning_factory.CityFactory(code='01000', geom='SRID=2154;MULTIPOLYGON(((-1 -1, -1 1, 1 1, 1 -1, -1 -1)))')
        cls.city2 = zoning_factory.CityFactory(code='02000', geom='SRID=2154;MULTIPOLYGON(((-1 -1, -1 1, 1 1, 1 -1, -1 -1)))')
        cls.district = zoning_factory.DistrictFactory(geom='SRID=2154;MULTIPOLYGON(((-1 -1, -1 1, 1 1, 1 -1, -1 -1)))')
        cls.district2 = zoning_factory.DistrictFactory(geom='SRID=2154;MULTIPOLYGON(((-1 -1, -1 1, 1 1, 1 -1, -1 -1)))')
        cls.accessibility = trek_factory.AccessibilityFactory()
        cls.accessibility_level = trek_factory.AccessibilityLevelFactory()
        cls.route = trek_factory.RouteFactory()
        cls.theme2 = common_factory.ThemeFactory()
        cls.portal = common_factory.TargetPortalFactory()
        cls.treks[0].portal.add(cls.portal)
        cls.structure = authent_factory.StructureFactory()
        cls.treks[0].structure = cls.structure
        cls.poi_type = trek_factory.POITypeFactory()
        cls.practice = trek_factory.PracticeFactory()
        cls.difficulty = trek_factory.DifficultyLevelFactory()
        cls.network = trek_factory.TrekNetworkFactory()
        if settings.TREKKING_TOPOLOGY_ENABLED:
            cls.poi = trek_factory.POIFactory(paths=[(cls.treks[0].paths.first(), 0.5, 0.5)])
        else:
            cls.poi = trek_factory.POIFactory(geom='SRID=2154;POINT(0 5)')
        cls.source = common_factory.RecordSourceFactory()
        cls.reservation_system = common_factory.ReservationSystemFactory()
        cls.treks[0].reservation_system = cls.reservation_system
        cls.site = outdoor_factory.SiteFactory(managers=[cls.organism])
        cls.label_accessibility = tourism_factory.LabelAccessibilityFactory()
        cls.category = tourism_factory.TouristicContentCategoryFactory()
        cls.content2.category = cls.category
        cls.content2.label_accessibility = cls.label_accessibility
        cls.content2.save()
        cls.info_desk.label_accessibility = cls.label_accessibility
        cls.info_desk.save()
        cls.content2.portal.add(cls.portal)
        common_factory.FileTypeFactory.create(type='Topoguide')
        cls.filetype = common_factory.FileTypeFactory.create(type='Foo')
        cls.sensitivearea = sensitivity_factory.SensitiveAreaFactory()
        cls.sensitivearea_practice = sensitivity_factory.SportPracticeFactory()
        cls.sensitivearea_species = sensitivity_factory.SpeciesFactory()
        cls.parent = trek_factory.TrekFactory.create(
            published=True,
            name='Parent',
            route=cls.route,
            structure=cls.structure,
            reservation_system=cls.reservation_system,
            practice=cls.practice,
            difficulty=cls.difficulty,
            accessibility_level=cls.accessibility_level
        )
        cls.parent.accessibilities.add(cls.accessibility)
        cls.parent.source.add(cls.source)
        cls.parent.themes.add(cls.theme2)
        cls.parent.networks.add(cls.network)
        cls.parent.save()
        # For unpublished treks we avoid to create new reservation system and routes
        cls.parent2 = trek_factory.TrekFactory.create(published=False, name='Parent2',
                                                      reservation_system=cls.reservation_system, route=cls.route,
                                                      accessibility_level=None)
        cls.child1 = trek_factory.TrekFactory.create(published=False, name='Child 1',
                                                     reservation_system=cls.reservation_system, route=cls.route,
                                                     accessibility_level=None)
        cls.child2 = trek_factory.TrekFactory.create(published=True, name='Child 2', accessibility_level=None)
        cls.child3 = trek_factory.TrekFactory.create(published=False, name='Child 3',
                                                     reservation_system=cls.reservation_system, route=cls.route,
                                                     accessibility_level=None)
        trek_models.TrekRelationship(trek_a=cls.parent, trek_b=cls.treks[0]).save()
        trek_models.OrderedTrekChild(parent=cls.parent, child=cls.child1, order=2).save()
        trek_models.OrderedTrekChild(parent=cls.parent, child=cls.child2, order=1).save()
        trek_models.OrderedTrekChild(parent=cls.parent2, child=cls.child3, order=1).save()
        trek_models.OrderedTrekChild(parent=cls.treks[0], child=cls.child2, order=3).save()
        # Create a trek with a multilinestring geom
        cls.path2 = core_factory.PathFactory.create(geom=LineString((0, 10), (0, 20)))
        cls.path3 = core_factory.PathFactory.create(geom=LineString((0, 20), (0, 30)))
        cls.trek_multilinestring = trek_factory.TrekFactory.create(
            paths=[(cls.path, 0, 1), (cls.path2, 0, 1), (cls.path3, 0, 1)],
            geom=MultiLineString([cls.path.geom, cls.path3.geom])
        )
        cls.path2.delete()
        cls.trek_multilinestring.reload()
        cls.trek_multilinestring.published = True
        cls.trek_multilinestring.save()
        # Create a trek with a point geom
        cls.trek_point = trek_factory.TrekFactory.create(paths=[(cls.path, 0, 0)], geom=Point(cls.path.geom.coords[0]))
        cls.nb_treks += 4  # add parent, 1 child published and treks with a multilinestring/point geom
        cls.coursetype = outdoor_factory.CourseTypeFactory()
        cls.course = outdoor_factory.CourseFactory(
            type=cls.coursetype,
            points_reference=MultiPoint(Point(12, 12))
        )
        cls.course.parent_sites.set([cls.site])
        # create a reference point for distance filter (in 4326, Cahors city)
        cls.reference_point = Point(x=1.4388656616210938,
                                    y=44.448487178796235, srid=4326)
        cls.service_type = trek_factory.ServiceTypeFactory()
        cls.service_type_2 = trek_factory.ServiceTypeFactory(published=False)
        cls.service1 = trek_factory.ServiceFactory()
        cls.service = trek_factory.ServiceFactory(
            type=cls.service_type
        )
        cls.service_2 = trek_factory.ServiceFactory(
            type=cls.service_type_2
        )
        cls.infrastructure_type = infrastructure_factory.InfrastructureTypeFactory()
        cls.infrastructure_condition = infrastructure_factory.InfrastructureConditionFactory()
        cls.infrastructure_usagedifficulty = infrastructure_factory.InfrastructureUsageDifficultyLevelFactory()
        cls.infrastructure_maintenancedifficulty = infrastructure_factory.InfrastructureMaintenanceDifficultyLevelFactory()
        cls.infrastructure = infrastructure_factory.InfrastructureFactory(
            type=cls.infrastructure_type,
            usage_difficulty=cls.infrastructure_usagedifficulty,
            maintenance_difficulty=cls.infrastructure_maintenancedifficulty,
            condition=cls.infrastructure_condition,
            published=True
        )
        cls.bladetype = signage_factory.BladeTypeFactory(
        )
        cls.color = signage_factory.BladeColorFactory()
        cls.sealing = signage_factory.SealingFactory()
        cls.direction = signage_factory.BladeDirectionFactory()
        cls.bladetype = signage_factory.BladeFactory(
            color=cls.color,
            type=cls.bladetype,
            direction=cls.direction
        )
        cls.signagetype = signage_factory.SignageTypeFactory()
        cls.signage = signage_factory.SignageFactory(
            type=cls.signagetype,
            published=True
        )
        cls.sector = outdoor_factory.SectorFactory()
        cls.outdoor_practice = outdoor_factory.PracticeFactory(sector=cls.sector)
        cls.site2 = outdoor_factory.SiteFactory(practice=None)
        cls.site2.portal.set([cls.portal])
        cls.theme3 = common_factory.ThemeFactory()
        cls.site2.themes.add(cls.theme3)
        cls.label_3 = common_factory.LabelFactory()
        cls.site2.labels.add(cls.label_3)

    def check_number_elems_response(self, response, model):
        json_response = response.json()
        self.assertEqual(response.status_code, 200)
        self.assertEquals(len(json_response['results']), model.objects.count())

    def check_structure_response(self, response, structure):
        json_response = response.json()
        self.assertEqual(response.status_code, 200)
        self.assertEquals(sorted(json_response.keys()), structure)

    def get_trek_list(self, params=None):
        return self.client.get(reverse('apiv2:trek-list'), params)

    def get_trek_detail(self, id_trek, params=None):
        return self.client.get(reverse('apiv2:trek-detail', args=(id_trek,)), params)

    def get_tour_list(self, params=None):
        return self.client.get(reverse('apiv2:tour-list'), params)

    def get_tour_detail(self, id_trek, params=None):
        return self.client.get(reverse('apiv2:tour-detail', args=(id_trek,)), params)

    def get_difficulties_list(self, params=None):
        return self.client.get(reverse('apiv2:difficulty-list'), params)

    def get_difficulty_detail(self, id_difficulty, params=None):
        return self.client.get(reverse('apiv2:difficulty-detail', args=(id_difficulty,)), params)

    def get_practices_list(self, params=None):
        return self.client.get(reverse('apiv2:practice-list'), params)

    def get_practices_detail(self, id_practice, params=None):
        return self.client.get(reverse('apiv2:practice-detail', args=(id_practice,)), params)

    def get_networks_list(self, params=None):
        return self.client.get(reverse('apiv2:network-list'), params)

    def get_network_detail(self, id_network, params=None):
        return self.client.get(reverse('apiv2:network-detail', args=(id_network,)), params)

    def get_themes_list(self, params=None):
        return self.client.get(reverse('apiv2:theme-list'), params)

    def get_themes_detail(self, id_theme, params=None):
        return self.client.get(reverse('apiv2:theme-detail', args=(id_theme,)), params)

    def get_city_list(self, params=None):
        return self.client.get(reverse('apiv2:city-list'), params)

    def get_city_detail(self, id_city, params=None):
        return self.client.get(reverse('apiv2:city-detail', args=(id_city,)), params)

    def get_district_list(self, params=None):
        return self.client.get(reverse('apiv2:district-list'), params)

    def get_district_detail(self, id_district, params=None):
        return self.client.get(reverse('apiv2:district-detail', args=(id_district,)), params)

    def get_route_list(self, params=None):
        return self.client.get(reverse('apiv2:route-list'), params)

    def get_route_detail(self, id_route, params=None):
        return self.client.get(reverse('apiv2:route-detail', args=(id_route,)), params)

    def get_accessibility_list(self, params=None):
        return self.client.get(reverse('apiv2:accessibility-list'), params)

    def get_accessibility_level_list(self, params=None):
        return self.client.get(reverse('apiv2:accessibility-level-list'), params)

    def get_accessibility_detail(self, id_accessibility, params=None):
        return self.client.get(reverse('apiv2:accessibility-detail', args=(id_accessibility,)), params)

    def get_accessibility_level_detail(self, id_accessibility_level, params=None):
        return self.client.get(reverse('apiv2:accessibility-level-detail', args=(id_accessibility_level,)), params)

    def get_portal_list(self, params=None):
        return self.client.get(reverse('apiv2:portal-list'), params)

    def get_portal_detail(self, id_portal, params=None):
        return self.client.get(reverse('apiv2:portal-detail', args=(id_portal,)), params)

    def get_structure_list(self, params=None):
        return self.client.get(reverse('apiv2:structure-list'), params)

    def get_structure_detail(self, id_structure, params=None):
        return self.client.get(reverse('apiv2:structure-detail', args=(id_structure,)), params)

    def get_poi_list(self, params=None):
        return self.client.get(reverse('apiv2:poi-list'), params)

    def get_poi_detail(self, id_poi, params=None):
        return self.client.get(reverse('apiv2:poi-detail', args=(id_poi,)), params)

    def get_poi_type(self, params=None):
        return self.client.get(reverse('apiv2:poitype-list'), params)

    def get_path_list(self, params=None):
        return self.client.get(reverse('apiv2:path-list'), params)

    def get_path_detail(self, id_path, params=None):
        return self.client.get(reverse('apiv2:path-detail', args=(id_path,)), params)

    def get_touristiccontentcategory_list(self, params=None):
        return self.client.get(reverse('apiv2:touristiccontentcategory-list'), params)

    def get_touristiccontentcategory_detail(self, id_category, params=None):
        return self.client.get(reverse('apiv2:touristiccontentcategory-detail', args=(id_category,)), params)

    def get_touristiccontent_list(self, params=None):
        return self.client.get(reverse('apiv2:touristiccontent-list'), params)

    def get_touristiccontent_detail(self, id_content, params=None):
        return self.client.get(reverse('apiv2:touristiccontent-detail', args=(id_content,)), params)

    def get_labelaccessibility_list(self, params=None):
        return self.client.get(reverse('apiv2:labelaccessibility-list', params))

    def get_labelaccessibility_detail(self, id_label_accessibility, params=None):
        return self.client.get(reverse('apiv2:labelaccessibility-detail', args=(id_label_accessibility,)), params)

    def get_label_list(self, params=None):
        return self.client.get(reverse('apiv2:label-list'), params)

    def get_label_detail(self, id_label, params=None):
        return self.client.get(reverse('apiv2:label-detail', args=(id_label,)), params)

    def get_filetype_list(self, params=None):
        return self.client.get(reverse('apiv2:filetype-list'), params)

    def get_filetype_detail(self, id_label, params=None):
        return self.client.get(reverse('apiv2:filetype-detail', args=(id_label,)), params)

    def get_informationdesk_list(self, params=None):
        return self.client.get(reverse('apiv2:informationdesk-list'), params)

    def get_informationdesk_detail(self, id_infodesk, params=None):
        return self.client.get(reverse('apiv2:informationdesk-detail', args=(id_infodesk,)), params)

    def get_informationdesk_type_list(self, params=None):
        return self.client.get(reverse('apiv2:informationdesktype-list'), params)

    def get_informationdesk_type_detail(self, id_infodesk_type, params=None):
        return self.client.get(reverse('apiv2:informationdesktype-detail', args=(id_infodesk_type,)), params)

    def get_source_list(self, params=None):
        return self.client.get(reverse('apiv2:source-list'), params)

    def get_source_detail(self, id_source, params=None):
        return self.client.get(reverse('apiv2:source-detail', args=(id_source,)), params)

    def get_reservationsystem_list(self, params=None):
        return self.client.get(reverse('apiv2:reservationsystem-list'), params)

    def get_reservationsystem_detail(self, id_reservationsystem, params=None):
        return self.client.get(reverse('apiv2:reservationsystem-detail', args=(id_reservationsystem,)), params)

    def get_site_list(self, params=None):
        return self.client.get(reverse('apiv2:site-list'), params)

    def get_site_detail(self, id_site, params=None):
        return self.client.get(reverse('apiv2:site-detail', args=(id_site,)), params)

    def get_course_list(self, params=None):
        return self.client.get(reverse('apiv2:course-list'), params)

    def get_course_detail(self, id_course, params=None):
        return self.client.get(reverse('apiv2:course-detail', args=(id_course,)), params)

    def get_outdoorpractice_list(self, params=None):
        return self.client.get(reverse('apiv2:outdoor-practice-list'), params)

    def get_outdoorpractice_detail(self, id_practice, params=None):
        return self.client.get(reverse('apiv2:outdoor-practice-detail', args=(id_practice,)), params)

    def get_sitetype_list(self, params=None):
        return self.client.get(reverse('apiv2:sitetype-list'), params)

    def get_sitetype_detail(self, id_type, params=None):
        return self.client.get(reverse('apiv2:sitetype-detail', args=(id_type,)), params)

    def get_sensitivearea_list(self, params=None):
        return self.client.get(reverse('apiv2:sensitivearea-list'), params)

    def get_sensitivearea_detail(self, id_sensitivearea, params=None):
        return self.client.get(reverse('apiv2:sensitivearea-detail', args=(id_sensitivearea,)), params)

    def get_sensitiveareapractice_list(self, params=None):
        return self.client.get(reverse('apiv2:sportpractice-list'), params)

    def get_sensitiveareapractice_detail(self, id_sensitivearea_practice, params=None):
        return self.client.get(reverse('apiv2:sportpractice-detail', args=(id_sensitivearea_practice,)), params)

    def get_sensitiveareaspecies_list(self, params=None):
        return self.client.get(reverse('apiv2:species-list'), params)

    def get_sensitiveareaspecies_detail(self, id_sensitivearea_species, params=None):
        return self.client.get(reverse('apiv2:species-detail', args=(id_sensitivearea_species,)), params)

    def get_config(self, params=None):
        return self.client.get(reverse('apiv2:config', params))

    def get_organism_list(self, params=None):
        return self.client.get(reverse('apiv2:organism-list'), params)

    def get_organism_detail(self, id_organism, params=None):
        return self.client.get(reverse('apiv2:organism-detail', args=(id_organism,)), params)

    def get_status_list(self, params=None):
        return self.client.get(reverse('apiv2:feedback-status'), params)

    def get_activity_list(self, params=None):
        return self.client.get(reverse('apiv2:feedback-activity'), params)

    def get_category_list(self, params=None):
        return self.client.get(reverse('apiv2:feedback-category'), params)

    def get_magnitude_list(self, params=None):
        return self.client.get(reverse('apiv2:feedback-magnitude'), params)

    def get_touristicevent_list(self, params=None):
        return self.client.get(reverse('apiv2:touristicevent-list'), params)

    def get_touristicevent_detail(self, id_touristicevent, params=None):
        return self.client.get(reverse('apiv2:touristicevent-detail', args=(id_touristicevent,)), params)

    def get_touristiceventtype_list(self, params=None):
        return self.client.get(reverse('apiv2:touristiceventtype-list'), params)

    def get_touristiceventtype_detail(self, id_touristiceventtype, params=None):
        return self.client.get(reverse('apiv2:touristiceventtype-detail', args=(id_touristiceventtype,)), params)

    def get_servicetype_list(self, params=None):
        return self.client.get(reverse('apiv2:servicetype-list'), params)

    def get_service_list(self, params=None):
        return self.client.get(reverse('apiv2:service-list'), params)

    def get_servicetype_detail(self, id_servicetype, params=None):
        return self.client.get(reverse('apiv2:servicetype-detail', args=(id_servicetype,)), params)

    def get_service_detail(self, id_service, params=None):
        return self.client.get(reverse('apiv2:service-detail', args=(id_service,)), params)

    def get_coursetype_list(self, params=None):
        return self.client.get(reverse('apiv2:coursetype-list'), params)

    def get_coursetype_detail(self, id_coursetype, params=None):
        return self.client.get(reverse('apiv2:coursetype-detail', args=(id_coursetype,)), params)

    def get_infrastructuretype_detail(self, id_infrastructuretype, params=None):
        return self.client.get(reverse('apiv2:infrastructure-type-detail', args=(id_infrastructuretype,)), params)

    def get_infrastructuretype_list(self, params=None):
        return self.client.get(reverse('apiv2:infrastructure-type-list'), params)

    def get_infrastructure_list(self, params=None):
        return self.client.get(reverse('apiv2:infrastructure-list'), params)

    def get_infrastructure_detail(self, id_infrastructure, params=None):
        return self.client.get(reverse('apiv2:infrastructure-detail', args=(id_infrastructure,)), params)

    def get_infrastructurecondition_list(self, params=None):
        return self.client.get(reverse('apiv2:infrastructure-condition-list'), params)

    def get_infrastructurecondition_detail(self, id_infrastructurecondition, params=None):
        return self.client.get(reverse('apiv2:infrastructure-condition-detail', args=(id_infrastructurecondition,)), params)

    def get_infrastructuremaintenancedifficulty_list(self, params=None):
        return self.client.get(reverse('apiv2:infrastructure-maintenance-difficulty-list'), params)

    def get_infrastructuremaintenancedifficulty_detail(self, id_infrastructuremaintenancedifficulty, params=None):
        return self.client.get(reverse('apiv2:infrastructure-maintenance-difficulty-detail', args=(id_infrastructuremaintenancedifficulty,)), params)

    def get_infrastructureusagedifficulty_list(self, params=None):
        return self.client.get(reverse('apiv2:infrastructure-usage-difficulty-list'), params)

    def get_infrastructureusagedifficulty_detail(self, id_infrastructureusagedifficulty, params=None):
        return self.client.get(reverse('apiv2:infrastructure-usage-difficulty-detail', args=(id_infrastructureusagedifficulty,)), params)

    def get_signage_detail(self, id_signage, params=None):
        return self.client.get(reverse('apiv2:signage-detail', args=(id_signage,)), params)

    def get_signage_list(self, params=None):
        return self.client.get(reverse('apiv2:signage-list'), params)

    def get_signagetype_list(self, params=None):
        return self.client.get(reverse('apiv2:signage-type-list'), params)

    def get_signagetype_detail(self, id_signagetype, params=None):
        return self.client.get(reverse('apiv2:signage-type-detail', args=(id_signagetype,)), params)

    def get_signagebladetype_list(self, params=None):
        return self.client.get(reverse('apiv2:signage-blade-type-list'), params)

    def get_signagebladetype_detail(self, id_signagebladetype, params=None):
        return self.client.get(reverse('apiv2:signage-blade-type-detail', args=(id_signagebladetype,)), params)

    def get_signagesealing_list(self, params=None):
        return self.client.get(reverse('apiv2:signage-sealing-list'), params)

    def get_signagesealing_detail(self, id_signagesealing, params=None):
        return self.client.get(reverse('apiv2:signage-sealing-detail', args=(id_signagesealing,)), params)

    def get_signagecolor_list(self, params=None):
        return self.client.get(reverse('apiv2:signage-color-list'), params)

    def get_signagecolor_detail(self, id_signagecolor, params=None):
        return self.client.get(reverse('apiv2:signage-color-detail', args=(id_signagecolor,)), params)

    def get_signagedirection_list(self, params=None):
        return self.client.get(reverse('apiv2:signage-direction-list'), params)

    def get_signagedirection_detail(self, id_signagedirection, params=None):
        return self.client.get(reverse('apiv2:signage-direction-detail', args=(id_signagedirection,)), params)

    def get_sector_list(self, params=None):
        return self.client.get(reverse('apiv2:outdoor-sector-list'), params)

    def get_sector_detail(self, id_sector, params=None):
        return self.client.get(reverse('apiv2:outdoor-sector-detail', args=(id_sector,)), params)


class APIAccessAnonymousTestCase(BaseApiTest):
    """
    TestCase for administrator API profile
    """

    def test_path_list(self):
        response = self.get_path_list()
        self.assertEqual(response.status_code, 401)

    def test_trek_list(self):
        response = self.get_trek_list()
        #  test response code
        self.assertEqual(response.status_code, 200)

        # json collection structure is ok
        json_response = response.json()
        self.assertEqual(sorted(json_response.keys()),
                         PAGINATED_JSON_STRUCTURE)

        # trek count is ok
        self.assertEqual(len(json_response.get('results')), self.nb_treks)

        # test dim 3 by default for treks
        self.assertEqual(len(json_response.get('results')[0].get('geometry').get('coordinates')[0]),
                         3)

        # regenerate with geojson
        response = self.get_trek_list({'format': 'geojson'})
        json_response = response.json()

        # test geojson format
        self.assertEqual(sorted(json_response.keys()),
                         PAGINATED_GEOJSON_STRUCTURE)

        self.assertEqual(len(json_response.get('features')),
                         self.nb_treks, json_response)

        self.assertEqual(sorted(json_response.get('features')[0].keys()),
                         GEOJSON_STRUCTURE)

        self.assertEqual(sorted(json_response.get('features')[0].get('properties').keys()),
                         TREK_PROPERTIES_GEOJSON_STRUCTURE)

    def test_trek_list_filters(self):
        response = self.get_trek_list({
            'duration_min': '2',
            'duration_max': '5',
            'length_min': '4',
            'length_max': '20',
            'difficulty_min': '1',
            'difficulty_max': '3',
            'ascent_min': '150',
            'ascent_max': '1000',
            'cities': '31000',
            'districts': self.district.pk,
            'structures': self.structure.pk,
            'accessibilities': self.accessibility.pk,
            'accessibility_level': self.accessibility_level.pk,
            'themes': self.theme2.pk,
            'portals': self.portal.pk,
            'labels': '23',
            'routes': '68',
            'practices': '1',
            'ratings': self.rating.pk,
            'q': 'test string',
        })
        #  test response code
        self.assertEqual(response.status_code, 200)

        # json collection structure is ok
        json_response = response.json()
        self.assertEqual(len(json_response.get('results')), 0)

    def test_trek_theme_filter(self):
        response = self.get_trek_list({'themes': self.theme2.pk})
        #  test response code
        self.assertEqual(response.status_code, 200)
        json_response = response.json()
        self.assertEqual(len(json_response.get('results')), 1)

        response = self.get_trek_list({'themes': 0})
        #  test response code
        self.assertEqual(response.status_code, 200)
        json_response = response.json()
        self.assertEqual(len(json_response.get('results')), 0)

    def test_trek_portal_filter(self):
        response = self.get_trek_list({'portals': self.portal.pk})
        #  test response code
        self.assertEqual(response.status_code, 200)
        json_response = response.json()
        self.assertEqual(len(json_response.get('results')), 1)

        response = self.get_trek_list({'portals': 0})
        #  test response code
        self.assertEqual(response.status_code, 200)
        json_response = response.json()
        self.assertEqual(len(json_response.get('results')), 0)

    def test_trek_label_filter(self):
        response = self.get_trek_list({'labels': self.label.pk})
        #  test response code
        self.assertEqual(response.status_code, 200)
        json_response = response.json()
        self.assertEqual(len(json_response.get('results')), 1)

        response = self.get_trek_list({'labels': 0})
        #  test response code
        self.assertEqual(response.status_code, 200)
        json_response = response.json()
        self.assertEqual(len(json_response.get('results')), 0)

    def test_trek_labels_exclude_filter(self):
        response = self.get_trek_list({'labels_exclude': self.label.pk})
        #  test response code
        self.assertEqual(response.status_code, 200)
        json_response = response.json()
        self.assertEqual(len(json_response.get('results')), 18)

        trek = trek_factory.TrekFactory.create()
        label = common_factory.LabelFactory.create()
        trek.labels.add(label, self.label)

        response = self.get_trek_list({'labels_exclude': self.label.pk})
        #  test response code
        self.assertEqual(response.status_code, 200)
        json_response = response.json()
        self.assertEqual(len(json_response.get('results')), 18)

        trek = trek_factory.TrekFactory.create()
        label_2 = common_factory.LabelFactory.create()
        trek.labels.add(label, label_2)

        response = self.get_trek_list({'labels_exclude': f'{self.label.pk},{label.pk}'})
        self.assertEqual(response.status_code, 200)
        json_response = response.json()
        self.assertEqual(len(json_response.get('results')), 18)

        response = self.get_trek_list({'labels_exclude': label_2.pk})
        self.assertEqual(response.status_code, 200)
        json_response = response.json()
        self.assertEqual(len(json_response.get('results')), 20)

    def test_trek_city_filter(self):
        path = core_factory.PathFactory.create(geom=LineString((-10, -9), (-9, -9)))
        city3 = zoning_factory.CityFactory(code='03000',
                                           geom='SRID=2154;MULTIPOLYGON(((-10 -10, -10 -9, -9 -9, -9 -10, -10 -10)))')
        if settings.TREKKING_TOPOLOGY_ENABLED:
            trek_factory.TrekFactory.create(paths=[(path, 0, 1)])
        else:
            trek_factory.TrekFactory.create(geom='SRID=2154;LINESTRING(-10 -9, -9 -9)')
        response = self.get_trek_list({'cities': city3.pk})
        #  test response code
        self.assertEqual(response.status_code, 200)
        json_response = response.json()
        self.assertEqual(len(json_response.get('results')), 1)

        response = self.get_trek_list({'cities': 0})
        #  test response code
        self.assertEqual(response.status_code, 200)
        json_response = response.json()
        self.assertEqual(len(json_response.get('results')), 0)

    def test_trek_district_filter(self):
        path = core_factory.PathFactory.create(geom=LineString((-10, -9), (-9, -9)))
        dist3 = zoning_factory.DistrictFactory(geom='SRID=2154;MULTIPOLYGON(((-10 -10, -10 -9, -9 -9, '
                                                    '-9 -10, -10 -10)))')
        if settings.TREKKING_TOPOLOGY_ENABLED:
            trek_factory.TrekFactory.create(paths=[(path, 0, 1)])
        else:
            trek_factory.TrekFactory.create(geom='SRID=2154;LINESTRING(-10 -9, -9 -9)')
        response = self.get_trek_list({'districts': dist3.pk})
        #  test response code
        self.assertEqual(response.status_code, 200)
        json_response = response.json()
        self.assertEqual(len(json_response.get('results')), 1)

        response = self.get_trek_list({'districts': 0})
        #  test response code
        self.assertEqual(response.status_code, 200)
        json_response = response.json()
        self.assertEqual(len(json_response.get('results')), 0)

    def test_trek_structure_filter(self):
        response = self.get_trek_list({'structures': self.structure.pk})
        #  test response code
        self.assertEqual(response.status_code, 200)
        json_response = response.json()
        self.assertEqual(len(json_response.get('results')), 1)

        response = self.get_trek_list({'cities': 0})
        #  test response code
        self.assertEqual(response.status_code, 200)
        json_response = response.json()
        self.assertEqual(len(json_response.get('results')), 0)

    def test_trek_practice_filter(self):
        response = self.get_trek_list({'practices': self.practice.pk})
        #  test response code
        self.assertEqual(response.status_code, 200)
        json_response = response.json()
        self.assertEqual(len(json_response.get('results')), 1)

        response = self.get_trek_list({'practices': 0})
        #  test response code
        self.assertEqual(response.status_code, 200)
        json_response = response.json()
        self.assertEqual(len(json_response.get('results')), 0)

    def test_trek_accessibility_level_filter(self):
        response = self.get_trek_list({'accessibility_level': self.accessibility_level.pk})
        #  test response code
        self.assertEqual(response.status_code, 200)
        json_response = response.json()
        self.assertEqual(len(json_response.get('results')), 1)

        response = self.get_trek_list({'accessibility_level': 0})
        #  test response code
        self.assertEqual(response.status_code, 200)
        json_response = response.json()
        self.assertEqual(len(json_response.get('results')), 0)

    def test_trek_routes_filter(self):
        response = self.get_trek_list({'routes': self.route.pk})
        #  test response code
        self.assertEqual(response.status_code, 200)
        json_response = response.json()
        self.assertEqual(len(json_response.get('results')), 1)

        response = self.get_trek_list({'routes': 0})
        #  test response code
        self.assertEqual(response.status_code, 200)
        json_response = response.json()
        self.assertEqual(len(json_response.get('results')), 0)

    def test_trek_ratings_filter(self):
        response = self.get_trek_list({'ratings': self.rating.pk})
        #  test response code
        self.assertEqual(response.status_code, 200)
        json_response = response.json()
        self.assertEqual(len(json_response.get('results')), 1)

        response = self.get_trek_list({'ratings': 0})
        #  test response code
        self.assertEqual(response.status_code, 200)
        json_response = response.json()
        self.assertEqual(len(json_response.get('results')), 0)

    def test_version_route(self):
        response = self.client.get("/api/v2/version")
        self.assertEqual(response.status_code, 200)
        self.assertJSONEqual(response.content, {'version': __version__})

    def test_trek_list_filter_distance(self):
        """ Test Trek list is filtered by reference point distance """
        toulouse_trek_geom = LineString([
            [
                1.4464187622070312,
                43.65147866566022
            ],
            [
                1.435432434082031,
                43.63682057801007
            ],
            [
                1.4574050903320312,
                43.62439567002734
            ],
            [
                1.4426422119140625,
                43.601775746067986
            ],
            [
                1.473541259765625,
                43.58810023846608
            ]], srid=4326)
        toulouse_trek_geom.transform(2154)
        path_trek = core_factory.PathFactory(geom=toulouse_trek_geom)
        trek_toulouse = trek_factory.TrekFactory(paths=[(path_trek, 0, 1)], geom=toulouse_trek_geom)
        # trek is in non filtered list
        response = self.get_trek_list()
        # json collection structure is ok
        json_response = response.json()
        ids_treks = [element['id'] for element in json_response['results']]
        self.assertIn(trek_toulouse.pk, ids_treks, ids_treks)

        # test trek is in distance filter (< 110 km)
        response = self.get_trek_list({
            'dist': '110000',
            'point': f"{self.reference_point.x},{self.reference_point.y}",
        })
        # json collection structure is ok
        json_response = response.json()
        ids_treks = [element['id'] for element in json_response['results']]
        self.assertIn(trek_toulouse.pk, ids_treks)

        # test trek is not in distance filter (< 50km)
        response = self.get_trek_list({
            'dist': '50000',
            'point': f"{self.reference_point.x},{self.reference_point.x}",
        })
        # json collection structure is ok
        json_response = response.json()
        ids_treks = [element['id'] for element in json_response['results']]
        self.assertNotIn(trek_toulouse.pk, ids_treks)

    def test_trek_list_filter_in_bbox(self):
        """ Test Trek list is filtered by bbox param """
        toulouse_trek_geom = LineString([
            [
                1.4464187622070312,
                43.65147866566022
            ],
            [
                1.435432434082031,
                43.63682057801007
            ],
            [
                1.4574050903320312,
                43.62439567002734
            ],
            [
                1.4426422119140625,
                43.601775746067986
            ],
            [
                1.473541259765625,
                43.58810023846608
            ]], srid=4326)
        toulouse_trek_geom.transform(2154)
        path_trek = core_factory.PathFactory(geom=toulouse_trek_geom)
        trek_toulouse = trek_factory.TrekFactory(paths=[(path_trek, 0, 1)], geom=toulouse_trek_geom)
        trek_toulouse.geom.buffer(10)
        trek_toulouse.geom.transform(4326)
        xmin, ymin, xmax, ymax = trek_toulouse.geom.extent

        # test pois is in bbox filter
        response = self.get_trek_list({
            'in_bbox': f'{xmin},{ymin},{xmax},{ymax}',
        })

        # json collection structure is ok
        json_response = response.json()
        ids_treks = [element['id'] for element in json_response['results']]
        self.assertIn(trek_toulouse.pk, ids_treks)

        # test trek is not in distance filter (< 50km)
        response = self.get_trek_list({
            'in_bbox': f'{0.0},{0.0},{1.0},{1.0}',
        })
        # json collection structure is ok
        json_response = response.json()
        ids_treks = [element['id'] for element in json_response['results']]
        self.assertNotIn(trek_toulouse.pk, ids_treks)

    def test_trek_list_filters_inexistant_zones(self):
        response = self.get_trek_list({
            'cities': '99999',
            'districts': '999',
        })
        #  test response code
        self.assertEqual(response.status_code, 200)

        # json collection structure is ok
        json_response = response.json()
        self.assertEqual(len(json_response.get('results')), 0)

    def test_trek_city(self):
        response = self.get_trek_list({'cities': self.city.pk})
        self.assertEqual(len(response.json()['results']), 17)

    def test_trek_district(self):
        response = self.get_trek_list({'districts': self.district.pk})
        self.assertEqual(len(response.json()['results']), 17)

    def test_trek_cities(self):
        response = self.get_trek_list({'cities': f"{self.city.pk},{self.city2.pk}"})
        self.assertEqual(len(response.json()['results']), 17)

    def test_trek_districts(self):
        response = self.get_trek_list({'districts': f"{self.district.pk},{self.district2.pk}"})
        self.assertEqual(len(response.json()['results']), 17)

    def test_trek_ratings(self):
        response = self.get_trek_list({'ratings': f"{self.rating.pk},{self.rating2.pk}"})
        self.assertEqual(len(response.json()['results']), 2)

    def test_trek_child_not_published_detail_view_ok_if_ancestor_published(self):
        response = self.get_trek_detail(self.child1.pk)
        self.assertEqual(response.status_code, 200)

    def test_trek_child_not_published_detail_view_ko_if_ancestor_published_not_in_requested_language(self):
        response = self.get_trek_detail(self.child1.pk, {'language': 'fr'})
        self.assertEqual(response.status_code, 404)

    def test_trek_child_not_published_detail_view_ko_if_ancestor_not_published(self):
        response = self.get_trek_detail(self.child3.pk)
        self.assertEqual(response.status_code, 404)

    def test_trek_child_not_published_not_in_list_view_if_ancestor_published(self):
        response = self.get_trek_list({'fields': 'id'})
        self.assertNotContains(response, str(self.child1.pk))

    def test_tour_list(self):
        response = self.get_tour_list()
        #  test response code
        self.assertEqual(response.status_code, 200)

        # json collection structure is ok
        json_response = response.json()
        self.assertEqual(sorted(json_response.keys()),
                         PAGINATED_JSON_STRUCTURE)

        # trek count is ok
        self.assertEqual(len(json_response.get('results')), 2)  # Two parents

        # regenrate with geojson
        response = self.get_tour_list({'format': 'geojson'})
        json_response = response.json()

        # test geojson format
        self.assertEqual(sorted(json_response.keys()), PAGINATED_GEOJSON_STRUCTURE)

        self.assertEqual(len(json_response.get('features')), 2)
        # test dim 3 ok
        self.assertEqual(len(json_response.get('features')[0].get('geometry').get('coordinates')[0]),
                         3, json_response.get('features')[0].get('geometry').get('coordinates')[0])

        self.assertEqual(sorted(json_response.get('features')[0].keys()), GEOJSON_STRUCTURE)

        self.assertEqual(sorted(json_response.get('features')[0].get('properties').keys()),
                         TOUR_PROPERTIES_GEOJSON_STRUCTURE)

        self.assertEqual(json_response.get('features')[1].get('properties').get('count_children'), 1)

    @override_settings(ONLY_EXTERNAL_PUBLIC_PDF=True)
    def test_trek_external_pdf(self):
        response = self.get_trek_detail(self.parent.id)
        self.assertEqual(response.status_code, 200)

    @override_settings(SPLIT_TREKS_CATEGORIES_BY_ITINERANCY=True)
    def test_trek_detail_categories_split_itinerancy(self):
        response = self.get_trek_detail(self.parent.id)
        self.assertEqual(response.status_code, 200)

    @override_settings(SPLIT_TREKS_CATEGORIES_BY_PRACTICE=True)
    def test_trek_detail_categories_split_practice(self):
        response = self.get_trek_detail(self.treks[0].id)
        self.assertEqual(response.status_code, 200)

    def test_trek_detail_with_lang(self):
        response = self.get_trek_list({'language': 'en'})
        self.assertEqual(response.status_code, 200)
        self.assertEqual(response.json()['results'][0]['pdf'],
                         f'http://testserver/api/en/treks/{self.child2.pk}/child-2.pdf')

    def test_difficulty_list(self):
        response = self.get_difficulties_list()
        self.assertEqual(response.status_code, 200)

    def test_difficulty_detail(self):
        response = self.get_difficulty_detail(self.difficulty.pk)
        self.assertEqual(response.status_code, 200)

    def test_practice_list(self):
        response = self.get_practices_list()
        self.assertEqual(response.status_code, 200)

    def test_practice_detail(self):
        response = self.get_practices_detail(self.practice.pk)
        self.assertEqual(response.status_code, 200)

    def test_network_list(self):
        response = self.get_networks_list({'portals': self.portal.pk})
        self.assertContains(response, self.network.network)

    def test_network_detail(self):
        response = self.get_network_detail(self.network.pk)
        self.assertEqual(response.status_code, 200)

    def test_theme_list(self):
        response = self.get_themes_list({'portals': self.portal.pk})
        self.assertContains(response, self.theme.label)
        self.assertContains(response, self.theme3.label)

    def test_theme_list_filter_portal(self):
        portal2 = common_factory.TargetPortalFactory()
        trek = trek_factory.TrekFactory.create(published=True)
        trek.portal.add(portal2)
        trek.themes.add(self.theme)
        trek.save()
        # Ok because the trek is published
        response = self.get_themes_list({'portals': portal2.pk})
        json_response = response.json()
        self.assertEqual(len(json_response.get('results')), 1)

        trek.published = False
        trek.save()
        # No theme should be returned because the trek is not published anymore
        response = self.get_themes_list({'portals': portal2.pk})
        json_response = response.json()
        self.assertEqual(len(json_response.get('results')), 0)

        trek.published = True
        trek.deleted = True
        trek.save()
        # No theme should be returned because the published trek on this portal is deleted
        response = self.get_themes_list({'portals': portal2.pk})
        json_response = response.json()
        self.assertEqual(len(json_response.get('results')), 0)

    def test_city_list(self):
        self.check_number_elems_response(
            self.get_city_list(),
            zoning_models.City
        )

    def test_city_detail(self):
        self.check_structure_response(
            self.get_city_detail(self.city.pk),
            CITY_PROPERTIES_JSON_STRUCTURE
        )

    def test_district_list(self):
        self.check_number_elems_response(
            self.get_district_list(),
            zoning_models.District
        )

    def test_district_detail(self):
        self.check_structure_response(
            self.get_district_detail(self.district.pk),
            DISTRICT_PROPERTIES_JSON_STRUCTURE
        )

    def test_route_list(self):
        self.check_number_elems_response(
            self.get_route_list(),
            trek_models.Route
        )

    def test_sector_detail(self):
        self.check_structure_response(
            self.get_sector_detail(self.sector.pk),
            OUTDOOR_SECTOR_PROPERTIES_JSON_STRUCTURE
        )

    def test_sector_list(self):
        self.check_number_elems_response(
            self.get_sector_list(),
            outdoor_models.Sector
        )

    def test_route_detail(self):
        self.check_structure_response(
            self.get_route_detail(self.route.pk),
            ROUTE_PROPERTIES_JSON_STRUCTURE
        )

    def test_accessibility_list(self):
        self.check_number_elems_response(
            self.get_accessibility_list(),
            trek_models.Accessibility
        )

    def test_accessibility_level_list(self):
        self.check_number_elems_response(
            self.get_accessibility_level_list(),
            trek_models.AccessibilityLevel
        )

    def test_accessibility_detail(self):
        self.check_structure_response(
            self.get_accessibility_detail(self.accessibility.pk),
            ACCESSIBILITY_PROPERTIES_JSON_STRUCTURE
        )

    def test_accessibility_level_detail(self):
        self.check_structure_response(
            self.get_accessibility_level_detail(self.accessibility_level.pk),
            ACCESSIBILITY_LEVEL_PROPERTIES_JSON_STRUCTURE
        )

    def test_theme_detail(self):
        self.check_structure_response(
            self.get_themes_detail(self.theme2.pk),
            THEME_PROPERTIES_JSON_STRUCTURE
        )

    def test_portal_list(self):
        self.check_number_elems_response(
            self.get_portal_list(),
            common_models.TargetPortal
        )

    def test_portal_detail(self):
        self.check_structure_response(
            self.get_portal_detail(self.portal.pk),
            TARGET_PORTAL_PROPERTIES_JSON_STRUCTURE
        )

    def test_structure_list(self):
        self.check_number_elems_response(
            self.get_structure_list(),
            authent_models.Structure
        )

    def test_structure_filter_list(self):
        response = self.get_structure_list({'portals': self.portal.pk, 'language': 'en'})
        self.assertEquals(len(response.json()['results']), 1)

    def test_structure_detail(self):
        self.check_structure_response(
            self.get_structure_detail(self.structure.pk),
            STRUCTURE_PROPERTIES_JSON_STRUCTURE
        )

    def test_service_list(self):
        response = self.get_service_list()
        json_response = response.json()
        self.assertEqual(response.status_code, 200)
        services = trek_models.Service.objects.all()
        self.assertEquals(len(json_response['results']), services.count() - 1, services.filter(type__published=True).count())

    def test_service_detail(self):
        self.check_structure_response(
            self.get_service_detail(self.service.pk),
            SERVICE_DETAIL_JSON_STRUCTURE
        )

    def test_infrastructure_list(self):
        self.check_number_elems_response(
            self.get_infrastructure_list(),
            infrastructure_models.Infrastructure
        )

    def test_infrastructure_detail(self):
        self.check_structure_response(
            self.get_infrastructure_detail(self.infrastructure.pk),
            INFRASTRUCTURE_DETAIL_JSON_STRUCTURE
        )

    def test_infrastructuretype_list(self):
        self.check_number_elems_response(
            self.get_infrastructuretype_list(),
            infrastructure_models.InfrastructureType
        )

    def test_infrastructuretype_detail(self):
        self.check_structure_response(
            self.get_infrastructuretype_detail(self.infrastructure_type.pk),
            INFRASTRUCTURE_TYPE_DETAIL_JSON_STRUCTURE
        )

    def test_infrastructurecondition_list(self):
        self.check_number_elems_response(
            self.get_infrastructurecondition_list(),
            infrastructure_models.InfrastructureCondition
        )

    def test_infrastructurecondition_detail(self):
        self.check_structure_response(
            self.get_infrastructurecondition_detail(self.infrastructure_condition.pk),
            INFRASTRUCTURE_CONDITION_DETAIL_JSON_STRUCTURE
        )

    def test_infrastructuremaintenancedifficulty_list(self):
        self.check_number_elems_response(
            self.get_infrastructuremaintenancedifficulty_list(),
            infrastructure_models.InfrastructureMaintenanceDifficultyLevel
        )

    def test_infrastructuremaintenancedifficulty_detail(self):
        self.check_structure_response(
            self.get_infrastructuremaintenancedifficulty_detail(self.infrastructure_maintenancedifficulty.pk),
            INFRASTRUCTURE_MAINTENANCE_DIFFICULTY_DETAIL_JSON_STRUCTURE
        )

    def test_infrastructureusagedifficulty_list(self):
        self.check_number_elems_response(
            self.get_infrastructureusagedifficulty_list(),
            infrastructure_models.InfrastructureUsageDifficultyLevel
        )

    def test_infrastructureusagedifficulty_detail(self):
        self.check_structure_response(
            self.get_infrastructureusagedifficulty_detail(self.infrastructure_usagedifficulty.pk),
            INFRASTRUCTURE_USAGE_DIFFICULTY_DETAIL_JSON_STRUCTURE
        )

    def test_servicetype_list(self):
        response = self.get_servicetype_list()
        json_response = response.json()
        self.assertEqual(response.status_code, 200)
        services = trek_models.ServiceType.objects.all()
        self.assertEquals(len(json_response['results']), services.count() - 1, services.filter(published=True).count())

    def test_servicetype_detail(self):
        self.check_structure_response(
            self.get_servicetype_detail(self.service_type.pk),
            SERVICE_TYPE_DETAIL_JSON_STRUCTURE
        )

    def test_signage_detail(self):
        self.check_structure_response(
            self.get_signage_detail(self.signage.pk),
            SIGNAGE_DETAIL_JSON_STRUCTURE
        )

    def test_signage_list(self):
        self.check_number_elems_response(
            self.get_signage_list(),
            signage_models.Signage
        )

    def test_signagetype_list(self):
        self.check_number_elems_response(
            self.get_signagetype_list(),
            signage_models.SignageType
        )

    def test_signagetype_detail(self):
        self.check_structure_response(
            self.get_signagetype_detail(self.signagetype.pk),
            SIGNAGE_TYPE_DETAIL_JSON_STRUCTURE
        )

    def test_signagebladetype_list(self):
        self.check_number_elems_response(
            self.get_signagebladetype_list(),
            signage_models.BladeType
        )

    def test_signagebladetype_detail(self):
        self.check_structure_response(
            self.get_signagebladetype_detail(self.bladetype.pk),
            SIGNAGE_BLADE_TYPE_DETAIL_JSON_STRUCTURE
        )

    def test_signagesealing_list(self):
        self.check_number_elems_response(
            self.get_signagesealing_list(),
            signage_models.Sealing
        )

    def test_signagesealing_detail(self):
        self.check_structure_response(
            self.get_signagesealing_detail(self.sealing.pk),
            SIGNAGE_SEALING_DETAIL_JSON_STRUCTURE
        )

    def test_signagecolor_list(self):
        self.check_number_elems_response(
            self.get_signagecolor_list(),
            signage_models.Color
        )

    def test_signagecolor_detail(self):
        self.check_structure_response(
            self.get_signagecolor_detail(self.color.pk),
            SIGNAGE_BLADE_COLOR_DETAIL_JSON_STRUCTURE
        )

    def test_signagedirection_list(self):
        self.check_number_elems_response(
            self.get_signagedirection_list(),
            signage_models.Direction
        )

    def test_signagedirection_detail(self):
        self.check_structure_response(
            self.get_signagedirection_detail(self.direction.pk),
            SIGNAGE_DIRECTION_DETAIL_JSON_STRUCTURE
        )

    def test_service_types_filter(self):
        response = self.get_service_list({'types': self.service_type.pk})
        self.assertEqual(response.json().get("count"), 1)

    def test_poi_list(self):
        response = self.get_poi_list()
        #  test response code
        self.assertEqual(response.status_code, 200)

        # json collection structure is ok
        json_response = response.json()
        self.assertEqual(sorted(json_response.keys()),
                         PAGINATED_JSON_STRUCTURE)

        # trek count is ok
        self.assertEqual(len(json_response.get('results')),
                         trek_models.POI.objects.all().count())

        # regenerate with geojson 3D
        response = self.get_poi_list({'format': 'geojson'})
        json_response = response.json()

        # test geojson format
        self.assertEqual(sorted(json_response.keys()),
                         PAGINATED_GEOJSON_STRUCTURE)

        self.assertEqual(len(json_response.get('features')),
                         trek_models.POI.objects.all().count())
        # test dim 3
        self.assertEqual(len(json_response.get('features')[0].get('geometry').get('coordinates')),
                         3)

        self.assertEqual(sorted(json_response.get('features')[0].keys()),
                         GEOJSON_STRUCTURE)

        self.assertEqual(sorted(json_response.get('features')[0].get('properties').keys()),
                         POI_PROPERTIES_GEOJSON_STRUCTURE)

        response = self.get_poi_list({'types': self.poi_type.pk, 'trek': self.treks[0].pk, 'sites': self.site.pk, 'courses': self.course.pk})
        self.assertEqual(response.status_code, 200)

    def launch_tests_excluded_pois(self, obj, filter_name):
        response = self.get_poi_list({filter_name: obj.pk})
        json_response = response.json()
        #  test response code
        self.assertEqual(response.status_code, 200)
        self.assertEqual(
            len(json_response.get('results')),
            trek_models.POI.objects.all().count()
        )

        obj.pois_excluded.add(self.poi)
        obj.save()

        response = self.get_poi_list({filter_name: obj.pk})
        json_response = response.json()
        #  test response code
        self.assertEqual(response.status_code, 200)
        self.assertEqual(
            len(json_response.get('results')),
            trek_models.POI.objects.all().count() - 1
        )

    def test_poi_list_filter_trek(self):
        self.launch_tests_excluded_pois(self.treks[0], 'trek')

    def test_poi_list_filter_courses(self):
        self.launch_tests_excluded_pois(self.course, 'courses')

    def test_poi_list_filter_sites(self):
        self.launch_tests_excluded_pois(self.site, 'sites')

    def test_poi_list_filter_distance(self):
        """ Test POI list is filtered by reference point distance """
        geom_path = LineString([(1.4464187622070312, 43.65147866566022),
                                (1.435432434082031, 43.63682057801007)], srid=4326)
        geom_path.transform(2154)
        pois_path = core_factory.PathFactory(geom=geom_path)
        geom_point_1 = Point(x=1.4464187622070312,
                             y=43.65147866566022, srid=4326)
        geom_point_1.transform(2154)
        poi_1 = trek_factory.POIFactory(paths=[(pois_path, 0, 0)],
                                        geom=geom_point_1)
        geom_point_2 = Point(x=1.435432434082031,
                             y=43.63682057801007, srid=4326)
        geom_point_2.transform(2154)
        poi_2 = trek_factory.POIFactory(paths=[(pois_path, 0, 0)],
                                        geom=geom_point_2)
        # pois are in list is in non filtered list
        response = self.get_poi_list()
        # json collection structure is ok
        json_response = response.json()
        ids_pois = [element['id'] for element in json_response['results']]
        self.assertIn(poi_1.pk, ids_pois)
        self.assertIn(poi_2.pk, ids_pois)

        # test pois is in distance filter (< 110000 km)
        response = self.get_poi_list({
            'dist': '110000',
            'point': f"{self.reference_point.x},{self.reference_point.y}",
        })
        # json collection structure is ok
        json_response = response.json()
        ids_pois = [element['id'] for element in json_response['results']]
        self.assertIn(poi_1.pk, ids_pois)
        self.assertIn(poi_2.pk, ids_pois)

        # test trek is not in distance filter (< 50km)
        response = self.get_poi_list({
            'dist': '50000',
            'point': f"{self.reference_point.x},{self.reference_point.x}",
        })
        # json collection structure is ok
        json_response = response.json()
        ids_pois = [element['id'] for element in json_response['results']]
        self.assertNotIn(poi_1.pk, ids_pois)
        self.assertNotIn(poi_2.pk, ids_pois)

    def test_poi_list_filter_in_bbox(self):
        """ Test POI list is filtered by bbox param """
        geom_path = LineString([(1.4464187622070312, 43.65147866566022),
                                (1.435432434082031, 43.63682057801007)], srid=4326)
        geom_path.transform(2154)
        pois_path = core_factory.PathFactory(geom=geom_path)
        geom_point_1 = Point(x=1.4464187622070312,
                             y=43.65147866566022, srid=4326)
        geom_point_1.transform(2154)
        poi_1 = trek_factory.POIFactory(paths=[(pois_path, 0, 0)],
                                        geom=geom_point_1)
        geom_point_2 = Point(x=1.435432434082031,
                             y=43.63682057801007, srid=4326)
        geom_point_2.transform(2154)
        poi_2 = trek_factory.POIFactory(paths=[(pois_path, 0, 0)],
                                        geom=geom_point_2)

        test_bbox = LineString(geom_point_1, geom_point_2, srid=2154)
        test_bbox.buffer(10)
        test_bbox.transform(4326)
        xmin, ymin, xmax, ymax = test_bbox.extent

        # test pois is in bbox filter
        response = self.get_poi_list({
            'in_bbox': f'{xmin},{ymin},{xmax},{ymax}',
        })
        # json collection structure is ok
        json_response = response.json()
        ids_pois = [element['id'] for element in json_response['results']]
        self.assertIn(poi_1.pk, ids_pois)
        self.assertIn(poi_2.pk, ids_pois)

        # test trek is not in distance filter (< 50km)
        response = self.get_poi_list({
            'in_bbox': f'{0.0},{0.0},{1.0},{1.0}',
        })
        # json collection structure is ok
        json_response = response.json()
        ids_pois = [element['id'] for element in json_response['results']]
        self.assertNotIn(poi_1.pk, ids_pois)
        self.assertNotIn(poi_2.pk, ids_pois)

    def test_poi_type(self):
        response = self.get_poi_type()
        self.assertEqual(response.status_code, 200)

    def test_poi_published_detail(self):
        id_poi = trek_factory.POIFactory.create(published_fr=True, published=False)
        response = self.get_poi_detail(id_poi.pk)
        self.assertEqual(response.status_code, 200)

    def test_poi_not_published_detail_lang_en(self):
        id_poi = trek_factory.POIFactory.create(published_fr=True, published=False)
        response = self.get_poi_detail(id_poi.pk, {'language': 'en'})
        self.assertEqual(response.status_code, 404)

    def test_poi_not_published_detail(self):
        id_poi = trek_factory.POIFactory.create(published=False)
        response = self.get_poi_detail(id_poi.pk)
        self.assertEqual(response.status_code, 404)

    def test_touristiccontentcategory_detail(self):
        self.check_structure_response(
            self.get_touristiccontentcategory_detail(self.category.pk),
            TOURISTIC_CONTENT_CATEGORY_DETAIL_JSON_STRUCTURE
        )

    def test_touristiccontentcategory_list(self):
        json_response = self.get_touristiccontentcategory_list().json()
        # Get two objects for the two published touristic contents
        self.assertEquals(len(json_response['results']), 2)

    def test_touristiccontentcategory_list_filter(self):
        response = self.get_touristiccontentcategory_list({'portals': self.portal.pk})
        self.assertEquals(len(response.json()['results']), 1)

    def test_touristiccontent_detail(self):
        self.check_structure_response(
            self.get_touristiccontent_detail(self.content.pk),
            TOURISTIC_CONTENT_DETAIL_JSON_STRUCTURE
        )

    @override_settings(ONLY_EXTERNAL_PUBLIC_PDF=True)
    def test_touristiccontent_external_pdf(self):
        self.check_structure_response(
            self.get_touristiccontent_detail(self.content.pk),
            TOURISTIC_CONTENT_DETAIL_JSON_STRUCTURE
        )

    def test_touristiccontent_list(self):
        """ Test Touristic content list access and structure """
        response = self.get_touristiccontent_list()
        self.assertEqual(response.status_code, 200)

        # json collection structure is ok
        json_response = response.json()
        self.assertEqual(sorted(json_response.keys()),
                         PAGINATED_JSON_STRUCTURE)

        # touristiccontent count is ok
        self.assertEqual(len(json_response.get('results')),
                         tourism_models.TouristicContent.objects.all().count())

    def test_touristiccontent_list_filter_distance(self):
        """ Test Touristic content list is filtered by reference point distance """
        geom_point_1 = Point(x=1.4464187622070312,
                             y=43.65147866566022, srid=4326)
        geom_point_1.transform(2154)
        tc_1 = tourism_factory.TouristicContentFactory(geom=geom_point_1)
        geom_point_2 = Point(x=1.435432434082031,
                             y=43.63682057801007, srid=4326)
        geom_point_2.transform(2154)
        tc_2 = tourism_factory.TouristicContentFactory(geom=geom_point_2)

        # test present if no filtering
        response = self.get_touristiccontent_list()
        self.assertEqual(response.status_code, 200)
        json_response = response.json()
        ids = [element['id'] for element in json_response['results']]
        self.assertIn(tc_1.pk, ids)
        self.assertIn(tc_2.pk, ids)

        # test present filtering < 110km
        response = self.get_touristiccontent_list({
            'dist': '110000',
            'point': f"{self.reference_point.x},{self.reference_point.y}",
        })

        json_response = response.json()
        ids = [element['id'] for element in json_response['results']]
        self.assertIn(tc_1.pk, ids)
        self.assertIn(tc_2.pk, ids)

        # test present filtering < 50km
        response = self.get_touristiccontent_list({
            'dist': '50000',
            'point': f"{self.reference_point.x},{self.reference_point.y}",
        })

        json_response = response.json()
        ids = [element['id'] for element in json_response['results']]
        self.assertNotIn(tc_1.pk, ids)
        self.assertNotIn(tc_2.pk, ids)

    def test_touristiccontent_list_filter_in_bbox(self):
        """ Test Touristic content list is filtered by bbox """
        geom_point_1 = Point(x=1.4464187622070312,
                             y=43.65147866566022, srid=4326)
        geom_point_1.transform(2154)
        tc_1 = tourism_factory.TouristicContentFactory(geom=geom_point_1)
        geom_point_2 = Point(x=1.435432434082031,
                             y=43.63682057801007, srid=4326)
        geom_point_2.transform(2154)
        tc_2 = tourism_factory.TouristicContentFactory(geom=geom_point_2)

        bbox = LineString(geom_point_1, geom_point_2, srid=2154)
        bbox.buffer(10)
        bbox.transform(4326)
        xmin, ymin, xmax, ymax = bbox.extent

        # test present filtering < 110km
        response = self.get_touristiccontent_list({
            'in_bbox': f"{xmin},{ymin},{xmax},{ymax}",
        })

        json_response = response.json()
        ids = [element['id'] for element in json_response['results']]
        self.assertIn(tc_1.pk, ids)
        self.assertIn(tc_2.pk, ids)

        # test present filtering < 50km
        response = self.get_touristiccontent_list({
            'in_bbox': f"{0.0},{0.0},{1.0},{1.0}",
        })

        json_response = response.json()
        ids = [element['id'] for element in json_response['results']]
        self.assertNotIn(tc_1.pk, ids)
        self.assertNotIn(tc_2.pk, ids)

    def test_touristiccontent_near_trek(self):
        response = self.get_touristiccontent_list({'near_trek': self.treks[0].pk})
        self.assertEqual(len(response.json()['results']), 2)

    def test_touristiccontent_near_missing_trek(self):
        response = self.get_touristiccontent_list({'near_trek': 42666})
        self.assertEqual(len(response.json()['results']), 0)

    def test_touristiccontent_categories(self):
        response = self.get_touristiccontent_list({'categories': self.content.category.pk})
        self.assertEqual(len(response.json()['results']), 1)

    def test_touristiccontent_types(self):
        tct1 = tourism_factory.TouristicContentType1Factory()
        response = self.get_touristiccontent_list({'types': self.content.type1.all()[0].pk})
        self.assertEqual(len(response.json()['results']), 1)
        response = self.get_touristiccontent_list({'types': self.content.type2.all()[0].pk})
        self.assertEqual(len(response.json()['results']), 1)
        response = self.get_touristiccontent_list({
            'types': '{},{}'.format(self.content.type1.all()[0].pk, self.content.type2.all()[0].pk)
        })
        self.assertEqual(len(response.json()['results']), 1)
        response = self.get_touristiccontent_list({'types': '{},{}'.format(self.content.type1.all()[0].pk, tct1.pk)})
        self.assertEqual(len(response.json()['results']), 1)
        response = self.get_touristiccontent_list({'types': '{},{}'.format(self.content.type2.all()[0].pk, tct1.pk)})
        self.assertEqual(len(response.json()['results']), 0)

    def test_touristiccontent_city(self):
        response = self.get_touristiccontent_list({'cities': self.city.pk})
        self.assertEqual(len(response.json()['results']), 2)

    def test_touristiccontent_inexistant_city(self):
        response = self.get_touristiccontent_list({'cities': '99999'})
        self.assertEqual(len(response.json()['results']), 0)

    def test_touristiccontent_district(self):
        response = self.get_touristiccontent_list({'districts': self.district.pk})
        self.assertEqual(len(response.json()['results']), 2)

    def test_touristiccontent_inexistant_district(self):
        response = self.get_touristiccontent_list({'districts': 99999})
        self.assertEqual(len(response.json()['results']), 0)

    def test_touristiccontent_structure(self):
        response = self.get_touristiccontent_list({'structures': self.content.structure.pk})
        self.assertEqual(len(response.json()['results']), 2)

    def test_touristiccontent_theme(self):
        response = self.get_touristiccontent_list({'themes': self.content.themes.all()[0].pk})
        self.assertEqual(len(response.json()['results']), 1)

    def test_touristiccontent_portal(self):
        response = self.get_touristiccontent_list({'portals': self.content.portal.all()[0].pk})
        self.assertEqual(len(response.json()['results']), 1)

    def test_touristiccontent_label_accessibility(self):
        response = self.get_touristiccontent_list({'labels_accessibility': self.label_accessibility.pk})
        self.assertEqual(len(response.json()['results']), 1)

    def test_touristiccontent_q(self):
        response = self.get_touristiccontent_list({'q': 'Blah CT'})
        self.assertEqual(len(response.json()['results']), 2)

    def test_touristiccontent_detail_with_lang(self):
        response = self.get_touristiccontent_list({'language': 'en'})
        self.assertEqual(response.status_code, 200)
        self.assertEqual(response.json()['results'][0]['pdf'],
                         f'http://testserver/api/en/touristiccontents/{self.content.pk}/touristic-content.pdf')

    def test_labels_accessibility_detail(self):
        self.check_structure_response(
            self.get_labelaccessibility_detail(self.label_accessibility.pk),
            LABEL_ACCESSIBILITY_DETAIL_JSON_STRUCTURE
        )

    def test_labels_accessibility_list(self):
        self.check_number_elems_response(
            self.get_labelaccessibility_list(),
            tourism_models.LabelAccessibility
        )

    def test_labels_list(self):
        self.check_number_elems_response(
            self.get_label_list(),
            common_models.Label
        )

    def test_labels_filter_filter(self):
        label_1 = common_factory.LabelFactory.create(filter=False)
        label_2 = common_factory.LabelFactory.create(filter=True)
        self.treks[0].labels.add(label_1, label_2)
        response = self.get_label_list({'only_filters': True})
        self.assertEqual(response.json()["count"], 3)
        self.assertSetEqual({result["id"] for result in response.json()["results"]}, {self.label.pk, label_2.pk, self.label_3.pk})
        response = self.get_label_list({'only_filters': False})
        self.assertEqual(response.json()["results"][0]["id"], label_1.pk)
        self.assertEqual(response.json()["count"], 1)
        response = self.get_label_list()
        self.assertEqual(response.json()["count"], 4)

        response = self.get_label_list({'only_filters': 'None'})
        self.assertEqual(response.json()["count"], 0)

    def test_labels_detail(self):
        self.check_structure_response(
            self.get_label_detail(self.label.pk),
            TREK_LABEL_PROPERTIES_JSON_STRUCTURE
        )

    def test_filetype_detail(self):
        self.check_structure_response(
            self.get_filetype_detail(self.filetype.pk),
            FILETYPE_PROPERTIES_JSON_STRUCTURE
        )

    def test_filetype_list(self):
        self.check_number_elems_response(
            self.get_filetype_list(),
            common_models.FileType
        )

    def test_informationdesk_list(self):
        self.check_number_elems_response(
            self.get_informationdesk_list(),
            tourism_models.InformationDesk
        )

    def test_informationdesk_detail(self):
        self.check_structure_response(
            self.get_informationdesk_detail(self.info_desk.pk),
            INFORMATION_DESK_PROPERTIES_JSON_STRUCTURE
        )

    def test_informationdesk_filter_trek(self):
        response = self.get_informationdesk_list({'trek': self.treks[0].pk})
        self.assertEqual(response.json()["count"], 1)
        self.assertEqual(response.json()["results"][0]["id"], self.info_desk.pk)
        response = self.get_informationdesk_list({'trek': self.parent.pk})
        self.assertEqual(response.json()["count"], 0)

    def test_infodesk_filter_type(self):
        response = self.get_informationdesk_list({'types': self.information_desk_type.pk})
        self.assertEqual(response.json()["count"], 1)
        self.assertEqual(response.json()["results"][0]["id"], self.info_desk.pk)

    def test_infodesk_filter_label_accessibility(self):
        response = self.get_informationdesk_list({'labels_accessibility': self.label_accessibility.pk})
        self.assertEqual(response.json()["count"], 1)
        self.assertEqual(response.json()["results"][0]["id"], self.info_desk.pk)

    def test_informationdesk_type_list(self):
        self.check_number_elems_response(
            self.get_informationdesk_type_list(),
            tourism_models.InformationDeskType
        )

    def test_informationdesk_type_detail(self):
        self.check_structure_response(
            self.get_informationdesk_type_detail(self.information_desk_type.pk),
            INFORMATION_DESK_TYPE_PROPERTIES_JSON_STRUCTURE
        )

    def test_source_list(self):
        self.check_number_elems_response(
            self.get_source_list(),
            common_models.RecordSource
        )

    def test_source_detail(self):
        self.check_structure_response(
            self.get_source_detail(self.source.pk),
            SOURCE_PROPERTIES_JSON_STRUCTURE
        )

    def test_reservationsystem_list(self):
        self.check_number_elems_response(
            self.get_reservationsystem_list(),
            common_models.ReservationSystem
        )

    def test_reservationsystem_list_filter(self):
        response = self.get_reservationsystem_list({'portals': self.portal.pk})
        # Two results : one reservationsystem associated with content2 and the other with trek[0]
        self.assertEquals(len(response.json()['results']), 2)

    def test_reservationsystem_detail(self):
        self.check_structure_response(
            self.get_reservationsystem_detail(self.reservation_system.pk),
            RESERVATION_SYSTEM_PROPERTIES_JSON_STRUCTURE
        )

    def test_site_list(self):
        self.check_number_elems_response(
            self.get_site_list(),
            outdoor_models.Site
        )

    def test_site_detail(self):
        self.check_structure_response(
            self.get_site_detail(self.site.pk),
            SITE_PROPERTIES_JSON_STRUCTURE
        )

    def test_site_list_filters(self):
        response = self.get_site_list({
            'q': 'test string'
        })
        #  test response code
        self.assertEqual(response.status_code, 200)

    def test_course_list(self):
        self.check_number_elems_response(
            self.get_course_list(),
            outdoor_models.Course
        )

    def test_course_detail(self):
        self.check_structure_response(
            self.get_course_detail(self.course.pk),
            COURSE_PROPERTIES_JSON_STRUCTURE
        )

    def test_coursetype_list(self):
        self.check_number_elems_response(
            self.get_coursetype_list(),
            outdoor_models.CourseType
        )

    def test_coursetype_detail(self):
        self.check_structure_response(
            self.get_coursetype_detail(self.coursetype.pk),
            COURSETYPE_PROPERTIES_JSON_STRUCTURE
        )

    def test_course_list_filters(self):
        response = self.get_course_list({
            'q': 'test string'
        })
        #  test response code
        self.assertEqual(response.status_code, 200)

    def test_outdoorpractice_list(self):
        response = self.get_outdoorpractice_list()
        json_response = response.json()
        self.assertEqual(response.status_code, 200)
        self.assertEquals(
            len(json_response['results']),
            outdoor_models.Practice.objects.filter(sites__published=True).distinct().count()
        )

    def test_outdoorpractice_detail(self):
        self.check_structure_response(
            self.get_outdoorpractice_detail(self.site.practice.pk),
            OUTDOORPRACTICE_PROPERTIES_JSON_STRUCTURE
        )

    def test_sitetype_list(self):
        self.check_number_elems_response(
            self.get_sitetype_list(),
            outdoor_models.SiteType
        )

    def test_sitetype_detail(self):
        self.check_structure_response(
            self.get_sitetype_detail(self.site.type.pk),
            SITETYPE_PROPERTIES_JSON_STRUCTURE
        )

    def test_sensitivearea_list(self):
        self.check_number_elems_response(
            self.get_sensitivearea_list(params={'period': 'any'}),
            sensitivity_models.SensitiveArea
        )
        # Test filters coverage
        response = self.get_sensitivearea_list({
            'trek': self.parent.id,
            'period': "1,2,3,10,11,12",
            'structure': self.structure.id,
            'practice': self.sensitivearea_practice.id,
        })
        self.assertEqual(response.status_code, 200)

    def test_sensitivearea_detail(self):
        self.check_structure_response(
            self.get_sensitivearea_detail(self.sensitivearea.pk, params={'period': 'any'}),
            SENSITIVE_AREA_PROPERTIES_JSON_STRUCTURE
        )

    def test_sensitivearea_practice_list(self):
        self.check_number_elems_response(
            self.get_sensitiveareapractice_list(),
            sensitivity_models.SportPractice
        )

    def test_sensitivearea_practice_detail(self):
        self.check_structure_response(
            self.get_sensitiveareapractice_detail(self.sensitivearea_practice.pk),
            sorted(['name', 'id'])
        )

    def test_sensitivearea_species_list(self):
        self.check_number_elems_response(
            self.get_sensitiveareaspecies_list(),
            sensitivity_models.Species
        )

    def test_sensitivearea_species_detail(self):
        self.check_structure_response(
            self.get_sensitiveareaspecies_detail(self.sensitivearea_species.pk),
            SENSITIVE_AREA_SPECIES_PROPERTIES_JSON_STRUCTURE
        )

    def test_config(self):
        response = self.get_config()
        self.assertEqual(response.status_code, 200)

        json_response = response.json()
        self.assertEqual(sorted(json_response.keys()), ['bbox'])

    def test_organism_list(self):
        self.check_number_elems_response(
            self.get_organism_list(),
            common_models.Organism
        )

    def test_organism_detail(self):
        self.check_structure_response(
            self.get_organism_detail(self.organism.pk),
            ORGANISM_PROPERTIES_JSON_STRUCTURE
        )

    def test_sensitivearea_distance_list(self):
        if settings.TREKKING_TOPOLOGY_ENABLED:
            p1 = core_factory.PathFactory.create(geom=LineString((605600, 6650000), (605604, 6650004), srid=2154))
            trek = trek_factory.TrekFactory.create(
                published=True,
                name='Parent',
                paths=[p1]
            )
        else:
            trek = trek_factory.TrekFactory.create(geom=LineString((605600, 6650000), (605604, 6650004), srid=2154))
        specy = sensitivity_factory.SpeciesFactory.create(period01=True)
        sensitivity_factory.SensitiveAreaFactory.create(
            geom='SRID=2154;POLYGON((605600 6650000, 605600 6650004, 605604 6650004, 605604 6650000, 605600 6650000))',
            species=specy,
            description="Test"
        )
        sensitivity_factory.SensitiveAreaFactory.create(
            geom='SRID=2154;POLYGON((606001 6650501, 606001 6650505, 606005 6650505, 606005 6650501, 606001 6650501))',
            species=specy,
            description="Test 2"
        )
        response = self.get_sensitivearea_list({
            'trek': trek.id,
            'period': '1'
        })
        self.assertEqual(response.json()['count'], 1)
        self.assertEqual(response.status_code, 200)
        with override_settings(SENSITIVE_AREA_INTERSECTION_MARGIN=700):
            response = self.get_sensitivearea_list({
                'trek': trek.id,
                'period': '1'
            })
            self.assertEqual(response.json()['count'], 2)


class APIAccessAdministratorTestCase(BaseApiTest):
    """
    TestCase for administrator API profile
    """
    @classmethod
    def setUpTestData(cls):
        #  created user
        cls.administrator = SuperUserFactory()
        BaseApiTest.setUpTestData()

    def login(self):
        """
        Override base class login method, used before all function request 'get_api_element'
        """
        self.client.force_login(self.administrator)

    def setUp(self):
        self.login()

    def test_path_list(self):
        self.login()
        response = self.get_path_list()
        self.assertEqual(response.status_code, 200)
        json_response = response.json()
        self.assertEqual(sorted(json_response.keys()),
                         PAGINATED_JSON_STRUCTURE)
        self.assertEqual(len(json_response.get('results')), path_models.Path.objects.all().count())
        response = self.get_path_list({'format': 'geojson'})
        json_response = response.json()

        # test geojson format
        self.assertEqual(sorted(json_response.keys()),
                         PAGINATED_GEOJSON_STRUCTURE)

        self.assertEqual(len(json_response.get('features')),
                         path_models.Path.objects.all().count(), json_response)
        # test dim 3 ok
        self.assertEqual(len(json_response.get('features')[0].get('geometry').get('coordinates')[0]), 3)

        self.assertEqual(sorted(json_response.get('features')[0].get('properties').keys()),
                         PATH_PROPERTIES_GEOJSON_STRUCTURE)


class APISwaggerTestCase(BaseApiTest):
    """
    TestCase for administrator API profile
    """

    @classmethod
    def setUpTestData(cls):
        BaseApiTest.setUpTestData()

    def test_schema_fields(self):
        response = self.client.get('/api/v2/', {'format': 'openapi'})
        self.assertContains(response, 'Filter by a bounding box formatted like W-lng,S-lat,E-lng,N-lat (WGS84).')
        self.assertContains(response, 'Set language for translation. Can be all or a two-letters language code.')
        self.assertContains(response, 'Filter by minimum difficulty level (id).')
        self.assertContains(response, 'Reference point to compute distance (WGS84). Example: lng,lat.')
        self.assertContains(response, 'Filter by one or more practice id, comma-separated.')
        self.assertContains(response, 'Filter by one or more types id, comma-separated. Logical OR for types in the same list, AND for types in different lists.')

    def test_swagger_ui(self):
        response = self.client.get('/api/v2/')
        self.assertContains(response, 'swagger')


class TrekRatingScaleTestCase(TestCase):
    @classmethod
    def setUpTestData(cls):
        cls.practice1 = trek_factory.PracticeFactory()
        cls.practice2 = trek_factory.PracticeFactory()
        cls.practice1.treks.set([trek_factory.TrekFactory()])
        cls.practice2.treks.set([trek_factory.TrekFactory()])
        cls.scale1 = trek_factory.RatingScaleFactory(name='AAA', practice=cls.practice1)
        cls.scale2 = trek_factory.RatingScaleFactory(name='AAA', practice=cls.practice2)
        cls.scale3 = trek_factory.RatingScaleFactory(name='BBB', practice=cls.practice2)

    def test_list(self):
        response = self.client.get('/api/v2/trek_ratingscale/')
        self.assertEqual(response.status_code, 200)
        self.assertJSONEqual(response.content, {
            'count': 3,
            'next': None,
            'previous': None,
            'results': [{
                'id': self.scale1.pk,
                'name': {'en': 'AAA', 'es': None, 'fr': None, 'it': None},
                'practice': self.practice1.pk,
            }, {
                'id': self.scale2.pk,
                'name': {'en': 'AAA', 'es': None, 'fr': None, 'it': None},
                'practice': self.practice2.pk,
            }, {
                'id': self.scale3.pk,
                'name': {'en': 'BBB', 'es': None, 'fr': None, 'it': None},
                'practice': self.practice2.pk,
            }]
        })

    def test_detail(self):
        response = self.client.get('/api/v2/trek_ratingscale/{}/'.format(self.scale1.pk))
        self.assertEqual(response.status_code, 200)
        self.assertJSONEqual(response.content, {
            'id': self.scale1.pk,
            'name': {'en': 'AAA', 'es': None, 'fr': None, 'it': None},
            'practice': self.practice1.pk,
        })

    def test_filter_q(self):
        response = self.client.get('/api/v2/trek_ratingscale/', {'q': 'A'})
        self.assertEqual(response.status_code, 200)
        self.assertEqual(response.json()['count'], 2)
        for scale in response.json()['results']:
            self.assertEqual(scale['name']['en'], 'AAA')

    def test_filter_practice(self):
        response = self.client.get('/api/v2/trek_ratingscale/', {'practices': self.practice2.pk})
        self.assertEqual(response.status_code, 200)
        self.assertEqual(response.json()['count'], 2)
        for scale in response.json()['results']:
            self.assertEqual(scale['practice'], self.practice2.pk)


class OutdoorRatingScaleTestCase(TestCase):
    @classmethod
    def setUpTestData(cls):
        cls.practice1 = outdoor_factory.PracticeFactory()
        cls.practice2 = outdoor_factory.PracticeFactory()
        cls.practice1.sites.set([outdoor_factory.SiteFactory()])
        cls.practice2.sites.set([outdoor_factory.SiteFactory()])
        cls.scale1 = outdoor_factory.RatingScaleFactory(name='AAA', practice=cls.practice1)
        cls.scale2 = outdoor_factory.RatingScaleFactory(name='AAA', practice=cls.practice2)
        cls.scale3 = outdoor_factory.RatingScaleFactory(name='BBB', practice=cls.practice2)

    def test_list(self):
        response = self.client.get('/api/v2/outdoor_ratingscale/')
        self.assertEqual(response.status_code, 200)
        self.assertJSONEqual(response.content, {
            'count': 3,
            'next': None,
            'previous': None,
            'results': [{
                'id': self.scale1.pk,
                'name': {'en': 'AAA', 'es': None, 'fr': None, 'it': None},
                'practice': self.practice1.pk,
            }, {
                'id': self.scale2.pk,
                'name': {'en': 'AAA', 'es': None, 'fr': None, 'it': None},
                'practice': self.practice2.pk,
            }, {
                'id': self.scale3.pk,
                'name': {'en': 'BBB', 'es': None, 'fr': None, 'it': None},
                'practice': self.practice2.pk,
            }]
        })

    def test_detail(self):
        response = self.client.get('/api/v2/outdoor_ratingscale/{}/'.format(self.scale1.pk))
        self.assertEqual(response.status_code, 200)
        self.assertJSONEqual(response.content, {
            'id': self.scale1.pk,
            'name': {'en': 'AAA', 'es': None, 'fr': None, 'it': None},
            'practice': self.practice1.pk,
        })

    def test_filter_q(self):
        response = self.client.get('/api/v2/outdoor_ratingscale/', {'q': 'A'})
        self.assertEqual(response.status_code, 200)
        self.assertEqual(response.json()['count'], 2)
        for scale in response.json()['results']:
            self.assertEqual(scale['name']['en'], 'AAA')

    def test_filter_practice(self):
        response = self.client.get('/api/v2/outdoor_ratingscale/', {'practices': self.practice2.pk})
        self.assertEqual(response.status_code, 200)
        self.assertEqual(response.json()['count'], 2)
        for scale in response.json()['results']:
            self.assertEqual(scale['practice'], self.practice2.pk)


class TrekRatingTestCase(TestCase):
    @classmethod
    def setUpTestData(cls):
        cls.scale1 = trek_factory.RatingScaleFactory(name='BBB')
        cls.scale2 = trek_factory.RatingScaleFactory(name='AAA')
        cls.rating1 = trek_factory.RatingFactory(name='AAA', scale=cls.scale1)
        cls.rating2 = trek_factory.RatingFactory(name='AAA', scale=cls.scale2)
        cls.rating3 = trek_factory.RatingFactory(name='BBB', scale=cls.scale2)
        cls.rating1.treks.set([trek_factory.TrekFactory()])
        cls.rating2.treks.set([trek_factory.TrekFactory()])
        cls.rating3.treks.set([trek_factory.TrekFactory()])

    def test_list(self):
        response = self.client.get('/api/v2/trek_rating/')
        self.assertEqual(response.status_code, 200)
        self.assertJSONEqual(response.content, {
            'count': 3,
            'next': None,
            'previous': None,
            'results': [{
                'color': '',
                'description': {'en': None, 'es': None, 'fr': None, 'it': None},
                'id': self.rating1.pk,
                'name': {'en': 'AAA', 'es': None, 'fr': None, 'it': None},
                'order': None,
                'scale': self.scale1.pk,
            }, {
                'color': '',
                'description': {'en': None, 'es': None, 'fr': None, 'it': None},
                'id': self.rating2.pk,
                'name': {'en': 'AAA', 'es': None, 'fr': None, 'it': None},
                'order': None,
                'scale': self.scale2.pk,
            }, {
                'color': '',
                'description': {'en': None, 'es': None, 'fr': None, 'it': None},
                'id': self.rating3.pk,
                'name': {'en': 'BBB', 'es': None, 'fr': None, 'it': None},
                'order': None,
                'scale': self.scale2.pk,
            }]
        })

    def test_detail(self):
        response = self.client.get('/api/v2/trek_rating/{}/'.format(self.rating2.pk))
        self.assertEqual(response.status_code, 200)
        self.assertJSONEqual(response.content, {
            'id': self.rating2.pk,
            'color': '',
            'description': {'en': None, 'es': None, 'fr': None, 'it': None},
            'name': {'en': 'AAA', 'es': None, 'fr': None, 'it': None},
            'order': None,
            'scale': self.scale2.pk,
        })

    def test_filter_q(self):
        response = self.client.get('/api/v2/trek_rating/', {'q': 'BBB'})
        self.assertEqual(response.status_code, 200)
        self.assertEqual(response.json()['count'], 2)
        for rating in response.json()['results']:
            self.assertNotEqual(rating['name']['en'] == 'BBB', rating['scale'] == self.scale1.pk)

    def test_filter_scale(self):
        response = self.client.get('/api/v2/trek_rating/', {'scale': self.scale2.pk})
        self.assertEqual(response.status_code, 200)
        self.assertEqual(response.json()['count'], 2)
        for rating in response.json()['results']:
            self.assertEqual(rating['scale'], self.scale2.pk)


class OutdoorRatingTestCase(TestCase):
    @classmethod
    def setUpTestData(cls):
        cls.scale1 = outdoor_factory.RatingScaleFactory(name='BBB')
        cls.scale2 = outdoor_factory.RatingScaleFactory(name='AAA')
        cls.rating1 = outdoor_factory.RatingFactory(name='AAA', scale=cls.scale1)
        cls.rating2 = outdoor_factory.RatingFactory(name='AAA', scale=cls.scale2)
        cls.rating3 = outdoor_factory.RatingFactory(name='BBB', scale=cls.scale2)
        cls.rating1.sites.set([outdoor_factory.SiteFactory()])
        cls.rating2.sites.set([outdoor_factory.SiteFactory()])
        cls.rating3.sites.set([outdoor_factory.SiteFactory()])

    def test_list(self):
        response = self.client.get('/api/v2/outdoor_rating/')
        self.assertEqual(response.status_code, 200)
        self.assertJSONEqual(response.content, {
            'count': 3,
            'next': None,
            'previous': None,
            'results': [{
                'color': '',
                'description': {'en': None, 'es': None, 'fr': None, 'it': None},
                'id': self.rating1.pk,
                'name': {'en': 'AAA', 'es': None, 'fr': None, 'it': None},
                'order': None,
                'scale': self.scale1.pk,
            }, {
                'color': '',
                'description': {'en': None, 'es': None, 'fr': None, 'it': None},
                'id': self.rating2.pk,
                'name': {'en': 'AAA', 'es': None, 'fr': None, 'it': None},
                'order': None,
                'scale': self.scale2.pk,
            }, {
                'color': '',
                'description': {'en': None, 'es': None, 'fr': None, 'it': None},
                'id': self.rating3.pk,
                'name': {'en': 'BBB', 'es': None, 'fr': None, 'it': None},
                'order': None,
                'scale': self.scale2.pk,
            }]
        })

    def test_detail(self):
        response = self.client.get('/api/v2/outdoor_rating/{}/'.format(self.rating1.pk))
        self.assertEqual(response.status_code, 200)
        self.assertJSONEqual(response.content, {
            'id': self.rating1.pk,
            'color': '',
            'description': {'en': None, 'es': None, 'fr': None, 'it': None},
            'name': {'en': 'AAA', 'es': None, 'fr': None, 'it': None},
            'order': None,
            'scale': self.scale1.pk,
        })

    def test_filter_q(self):
        response = self.client.get('/api/v2/outdoor_rating/', {'q': 'BBB'})
        self.assertEqual(response.status_code, 200)
        self.assertEqual(response.json()['count'], 2)
        for rating in response.json()['results']:
            self.assertNotEqual(rating['name']['en'] == 'BBB', rating['scale'] == self.scale1.pk)

    def test_filter_scale(self):
        response = self.client.get('/api/v2/outdoor_rating/', {'scale': self.scale2.pk})
        self.assertEqual(response.status_code, 200)
        self.assertEqual(response.json()['count'], 2)
        for rating in response.json()['results']:
            self.assertEqual(rating['scale'], self.scale2.pk)


class FlatPageTestCase(TestCase):
    maxDiff = None

    @classmethod
    def setUpTestData(cls):
        cls.source = common_factory.RecordSourceFactory()
        cls.portal = common_factory.TargetPortalFactory()
        cls.page1 = flatpages_factory.FlatPageFactory(
            title='AAA', published=True, order=2, target='web', content='Blah',
            sources=[cls.source], portals=[cls.portal]
        )
        cls.page2 = flatpages_factory.FlatPageFactory(
            title='BBB', published=True, order=1, target='mobile', content='Blbh'
        )

    def test_list(self):
        response = self.client.get('/api/v2/flatpage/')
        self.assertEqual(response.status_code, 200)
        self.assertJSONEqual(response.content, {
            'count': 2,
            'next': None,
            'previous': None,
            'results': [{
                'id': self.page2.pk,
                'title': {'en': 'BBB', 'es': None, 'fr': None, 'it': None},
                'content': {'en': 'Blbh', 'es': None, 'fr': None, 'it': None},
                'external_url': '',
                'order': 1,
                'portal': [],
                'published': {'en': True, 'es': False, 'fr': False, 'it': False},
                'source': [],
                'target': 'mobile',
                'attachments': [],
            }, {
                'id': self.page1.pk,
                'title': {'en': 'AAA', 'es': None, 'fr': None, 'it': None},
                'content': {'en': 'Blah', 'es': None, 'fr': None, 'it': None},
                'external_url': '',
                'order': 2,
                'portal': [self.portal.pk],
                'published': {'en': True, 'es': False, 'fr': False, 'it': False},
                'source': [self.source.pk],
                'target': 'web',
                'attachments': [],
            }]
        })

    def test_detail(self):
        response = self.client.get('/api/v2/flatpage/{}/'.format(self.page1.pk))
        self.assertEqual(response.status_code, 200)
        self.assertJSONEqual(response.content, {
            'id': self.page1.pk,
            'title': {'en': 'AAA', 'es': None, 'fr': None, 'it': None},
            'content': {'en': 'Blah', 'es': None, 'fr': None, 'it': None},
            'external_url': '',
            'order': 2,
            'portal': [self.portal.pk],
            'published': {'en': True, 'es': False, 'fr': False, 'it': False},
            'source': [self.source.pk],
            'target': 'web',
            'attachments': [],
        })

    def test_filter_q(self):
        response = self.client.get('/api/v2/flatpage/', {'q': 'BB'})
        self.assertEqual(response.status_code, 200)
        self.assertEqual(response.json()['count'], 1)
        self.assertEqual(response.json()['results'][0]['title']['en'], 'BBB')

    def test_filter_targets(self):
        response = self.client.get('/api/v2/flatpage/', {'targets': 'web'})
        self.assertEqual(response.status_code, 200)
        self.assertEqual(response.json()['count'], 1)
        self.assertEqual(response.json()['results'][0]['title']['en'], 'AAA')

    def test_filter_sources(self):
        response = self.client.get('/api/v2/flatpage/', {'sources': self.source.pk})
        self.assertEqual(response.status_code, 200)
        self.assertEqual(response.json()['count'], 1)
        self.assertEqual(response.json()['results'][0]['title']['en'], 'AAA')

    def test_filter_portals(self):
        response = self.client.get('/api/v2/flatpage/', {'portals': self.portal.pk})
        self.assertEqual(response.status_code, 200)
        self.assertEqual(response.json()['count'], 1)
        self.assertEqual(response.json()['results'][0]['title']['en'], 'AAA')


class ReportStatusTestCase(TestCase):
    @classmethod
    def setUpTestData(cls):
        cls.status1 = feedback_factory.ReportStatusFactory(label="A transmettre")
        cls.status2 = feedback_factory.ReportStatusFactory(label="En cours de traitement")
        cls.activity1 = feedback_factory.ReportActivityFactory(label="Horse-riding")
        cls.activity2 = feedback_factory.ReportActivityFactory(label="Climbing")
        cls.magnitude1 = feedback_factory.ReportProblemMagnitudeFactory(label="Easy")
        cls.magnitude2 = feedback_factory.ReportProblemMagnitudeFactory(label="Hardcore")
        cls.category1 = feedback_factory.ReportCategoryFactory(label="Conflict")
        cls.category2 = feedback_factory.ReportCategoryFactory(label="Literring")

    def test_status_list(self):
        response = self.client.get('/api/v2/feedback_status/')
        self.assertEqual(response.status_code, 200)
        self.assertJSONEqual(response.content, {
            "count": 2,
            "next": None,
            "previous": None,
            "results": [
                {
                    'identifier': self.status1.identifier,
                    'color': self.status1.color,
                    "id": self.status1.pk,
                    "label": {'en': "A transmettre", 'es': None, 'fr': None, 'it': None},
                },
                {
                    'identifier': self.status2.identifier,
                    'color': self.status2.color,
                    "id": self.status2.pk,
                    "label": {'en': "En cours de traitement", 'es': None, 'fr': None, 'it': None},
                }]
        })

    def test_activity_list(self):
        response = self.client.get('/api/v2/feedback_activity/')
        self.assertEqual(response.status_code, 200)
        self.assertJSONEqual(response.content, {
            "count": 2,
            "next": None,
            "previous": None,
            "results": [
                {
                    "id": self.activity1.pk,
                    "label": {'en': "Horse-riding", 'es': None, 'fr': None, 'it': None},
                },
                {
                    "id": self.activity2.pk,
                    "label": {'en': "Climbing", 'es': None, 'fr': None, 'it': None},
                }]
        })

    def test_magnitude_list(self):
        response = self.client.get('/api/v2/feedback_magnitude/')
        self.assertEqual(response.status_code, 200)
        self.assertJSONEqual(response.content, {
            "count": 2,
            "next": None,
            "previous": None,
            "results": [
                {
                    "id": self.magnitude1.pk,
                    "label": {'en': "Easy", 'es': None, 'fr': None, 'it': None},
                },
                {
                    "id": self.magnitude2.pk,
                    "label": {'en': "Hardcore", 'es': None, 'fr': None, 'it': None},
                }]
        })

    def test_category_list(self):
        response = self.client.get('/api/v2/feedback_category/')
        self.assertEqual(response.status_code, 200)
        self.assertJSONEqual(response.content, {
            "count": 2,
            "next": None,
            "previous": None,
            "results": [
                {
                    "id": self.category1.pk,
                    "label": {'en': "Conflict", 'es': None, 'fr': None, 'it': None},
                },
                {
                    "id": self.category2.pk,
                    "label": {'en': "Literring", 'es': None, 'fr': None, 'it': None},
                }]
        })


class LanguageOrderingTestCase(TestCase):
    @classmethod
    def setUpTestData(cls):
        cls.trek1 = trek_factory.TrekFactory(name_fr="AAA", name_en='ABA', published_fr=True, published_en=True)
        cls.trek2 = trek_factory.TrekFactory(name_fr="ABA", name_en='BAA', published_fr=True, published_en=True)
        cls.trek3 = trek_factory.TrekFactory(name_fr="BAA", name_en="AAA", published_fr=True, published_en=True)
        cls.trek4 = trek_factory.TrekFactory(name_fr="CCC", name_en="CCC", published_fr=True, published_en=True)
        cls.course1 = outdoor_factory.CourseFactory(name_fr="AAA", name_en='ABA', published_fr=True, published_en=True)
        cls.course2 = outdoor_factory.CourseFactory(name_fr="ABA", name_en='BAA', published_fr=True, published_en=True)
        cls.course3 = outdoor_factory.CourseFactory(name_fr="BAA", name_en="AAA", published_fr=True, published_en=True)
        cls.course4 = outdoor_factory.CourseFactory(name_fr="CCC", name_en="CCC", published_fr=True, published_en=True)
        cls.site1 = outdoor_factory.SiteFactory(name_fr="AAA", name_en='ABA', published_fr=True, published_en=True)
        cls.site2 = outdoor_factory.SiteFactory(name_fr="ABA", name_en='BAA', published_fr=True, published_en=True)
        cls.site3 = outdoor_factory.SiteFactory(name_fr="BAA", name_en="AAA", published_fr=True, published_en=True)
        cls.site4 = outdoor_factory.SiteFactory(name_fr="CCC", name_en="CCC", published_fr=True, published_en=True)
        cls.tc1 = tourism_factory.TouristicContentFactory(name_fr="AAA", name_en='ABA', published_fr=True, published_en=True)
        cls.tc2 = tourism_factory.TouristicContentFactory(name_fr="ABA", name_en='BAA', published_fr=True, published_en=True)
        cls.tc3 = tourism_factory.TouristicContentFactory(name_fr="BAA", name_en="AAA", published_fr=True, published_en=True)
        cls.tc4 = tourism_factory.TouristicContentFactory(name_fr="CCC", name_en="CCC", published_fr=True, published_en=True)

    def assert_ordered_by_language(self, endpoint, ordered_ids, language):
        # GET request on list with language param
        response = self.client.get(reverse(endpoint), {'language': language})
        self.assertEqual(response.status_code, 200)
        # Assert response list is ordered as expected
        for index, expected_id in enumerate(ordered_ids):
            self.assertEqual(response.json()['results'][index]['id'], expected_id)

    def test_ordered_trek_lists(self):
        order_fr = [self.trek1.id, self.trek2.id, self.trek3.id, self.trek4.id]
        self.assert_ordered_by_language('apiv2:trek-list', order_fr, 'fr')
        order_en = [self.trek3.id, self.trek1.id, self.trek2.id, self.trek4.id]
        self.assert_ordered_by_language('apiv2:trek-list', order_en, 'en')

    def test_ordered_touristic_content_lists(self):
        order_fr = [self.tc1.id, self.tc2.id, self.tc3.id, self.tc4.id]
        self.assert_ordered_by_language('apiv2:touristiccontent-list', order_fr, 'fr')
        order_en = [self.tc3.id, self.tc1.id, self.tc2.id, self.tc4.id]
        self.assert_ordered_by_language('apiv2:touristiccontent-list', order_en, 'en')

    def test_ordered_outdoor_site_lists(self):
        order_fr = [self.site1.id, self.site2.id, self.site3.id, self.site4.id]
        self.assert_ordered_by_language('apiv2:site-list', order_fr, 'fr')
        order_en = [self.site3.id, self.site1.id, self.site2.id, self.site4.id]
        self.assert_ordered_by_language('apiv2:site-list', order_en, 'en')

    def test_order_outdoor_course_lists(self):
        order_fr = [self.course1.id, self.course2.id, self.course3.id, self.course4.id]
        self.assert_ordered_by_language('apiv2:course-list', order_fr, 'fr')
        order_en = [self.course3.id, self.course1.id, self.course2.id, self.course4.id]
        self.assert_ordered_by_language('apiv2:course-list', order_en, 'en')


class WebLinksCategoryTestCase(TestCase):
    @classmethod
    def setUpTestData(cls):
        cls.web_link_cat1 = trek_factory.WebLinkCategoryFactory(pictogram='dummy_picto1.png', label="To do")
        cls.web_link_cat2 = trek_factory.WebLinkCategoryFactory(pictogram='dummy_picto2.png', label="To see")
        cls.web_link_cat3 = trek_factory.WebLinkCategoryFactory(pictogram='dummy_picto3.png', label="To eat")

    def test_web_links_category_list(self):
        response = self.client.get(reverse('apiv2:weblink-category-list'))
        self.assertEqual(response.status_code, 200)
        self.assertJSONEqual(response.content, {
            "count": 3,
            "next": None,
            "previous": None,
            "results": [
                {
                    "label": {'en': "To do", 'es': None, 'fr': None, 'it': None},
                    "id": self.web_link_cat1.pk,
                    "pictogram": "http://testserver/media/dummy_picto1.png",
                },
                {
                    "label": {'en': "To eat", 'es': None, 'fr': None, 'it': None},
                    "id": self.web_link_cat3.pk,
                    "pictogram": "http://testserver/media/dummy_picto3.png",
                },
                {
                    "label": {'en': "To see", 'es': None, 'fr': None, 'it': None},
                    "id": self.web_link_cat2.pk,
                    "pictogram": "http://testserver/media/dummy_picto2.png",
                }]
        })

    def test_web_links_category_detail(self):
        response = self.client.get(f"/api/v2/weblink_category/{self.web_link_cat1.pk}/")
        self.assertEqual(response.status_code, 200)
        self.assertJSONEqual(response.content, {
            "label": {'en': "To do", 'es': None, 'fr': None, 'it': None},
            "id": self.web_link_cat1.pk,
            "pictogram": "http://testserver/media/dummy_picto1.png",
        })


class TrekWebLinksTestCase(TestCase):
    @classmethod
    def setUpTestData(cls):
        cls.web_link_cat = trek_factory.WebLinkCategoryFactory(pictogram='dummy_picto.png', label_en='Category')
        cls.web_link1 = trek_factory.WebLinkFactory(category=cls.web_link_cat, name="Web link", name_en="Web link", url="http://dummy.url")
        cls.web_link2 = trek_factory.WebLinkFactory(category=cls.web_link_cat, name="Web link", name_en="Web link", url="http://dummy.url")
        cls.trek1 = trek_factory.TrekFactory(web_links=[cls.web_link1, cls.web_link2])

    def test_web_links_in_trek_list(self):
        response = self.client.get(reverse('apiv2:trek-list'))
        self.assertEqual(response.status_code, 200)
        json_result = response.json()['results'][0]
        web_links = json_result['web_links']
        self.assertEqual(json_result['id'], self.trek1.pk)
        self.assertEqual(web_links[0]['name']['en'], "Web link")
        self.assertEqual(web_links[0]['url'], "http://dummy.url")
        self.assertEqual(web_links[0]['category']['label']['en'], "Category")
        self.assertEqual(web_links[0]['category']['id'], self.web_link_cat.pk)
        self.assertEqual(web_links[0]['category']['pictogram'], 'http://testserver/media/dummy_picto.png')
        self.assertEqual(web_links[1]['name']['en'], "Web link")
        self.assertEqual(web_links[1]['url'], "http://dummy.url")
        self.assertEqual(web_links[1]['category']['label']['en'], "Category")
        self.assertEqual(web_links[1]['category']['id'], self.web_link_cat.pk)
        self.assertEqual(web_links[1]['category']['pictogram'], 'http://testserver/media/dummy_picto.png')

    def test_web_links_in_trek_detail(self):
        response = self.client.get(f"/api/v2/trek/{self.trek1.pk}/")
        self.assertEqual(response.status_code, 200)
        self.assertEqual(response.json()['id'], self.trek1.pk)
        self.assertEqual(response.json()['web_links'][0]['name']['en'], "Web link")
        self.assertEqual(response.json()['web_links'][0]['url'], "http://dummy.url")
        self.assertEqual(response.json()['web_links'][0]['category']['label']['en'], "Category")
        self.assertEqual(response.json()['web_links'][0]['category']['id'], self.web_link_cat.pk)
        self.assertEqual(response.json()['web_links'][0]['category']['pictogram'], 'http://testserver/media/dummy_picto.png')


class TrekDifficultyFilterCase(TestCase):
    @classmethod
    def setUpTestData(cls):
        cls.v_easy = trek_factory.DifficultyLevelFactory(difficulty="Very easy")
        cls.easy = trek_factory.DifficultyLevelFactory(difficulty="Easy")
        cls.medium = trek_factory.DifficultyLevelFactory(difficulty="Medium")
        cls.hard = trek_factory.DifficultyLevelFactory(difficulty="Very hard")
        cls.v_hard = trek_factory.DifficultyLevelFactory(difficulty="Hard")
        cls.trek_v_easy = trek_factory.TrekFactory(difficulty=cls.v_easy)
        cls.trek_easy = trek_factory.TrekFactory(difficulty=cls.easy)
        cls.trek_medium = trek_factory.TrekFactory(difficulty=cls.medium)
        cls.trek_hard = trek_factory.TrekFactory(difficulty=cls.hard)
        cls.trek_v_hard = trek_factory.TrekFactory(difficulty=cls.v_hard)

    def assert_trek_is_in_reponse(self, response, expected_trek):
        found = list(filter(lambda trek: trek['id'] == expected_trek.pk, response.json()['results']))
        self.assertTrue(found)

    def assert_trek_is_not_in_reponse(self, response, expected_trek):
        found = list(filter(lambda trek: trek['id'] == expected_trek.pk, response.json()['results']))
        self.assertFalse(found)

    def test_difficulty_ids(self):
        self.assertEqual(self.v_easy.id, 1)
        self.assertEqual(self.easy.id, 2)
        self.assertEqual(self.medium.id, 3)
        self.assertEqual(self.hard.id, 4)
        self.assertEqual(self.v_hard.id, 5)

    def test_filter_difficulty_min(self):
        response = self.client.get("/api/v2/trek/", {'difficulty_min': self.medium.id})
        self.assertEqual(response.status_code, 200)
        self.assertEqual(response.json()['count'], 3)
        self.assert_trek_is_not_in_reponse(response, self.trek_v_easy)
        self.assert_trek_is_not_in_reponse(response, self.trek_easy)
        self.assert_trek_is_in_reponse(response, self.trek_medium)
        self.assert_trek_is_in_reponse(response, self.trek_hard)
        self.assert_trek_is_in_reponse(response, self.trek_v_hard)

    def test_filter_difficulty_max(self):
        response = self.client.get("/api/v2/trek/", {'difficulty_max': self.medium.id})
        self.assertEqual(response.status_code, 200)
        self.assertEqual(response.json()['count'], 3)
        self.assert_trek_is_in_reponse(response, self.trek_v_easy)
        self.assert_trek_is_in_reponse(response, self.trek_easy)
        self.assert_trek_is_in_reponse(response, self.trek_medium)
        self.assert_trek_is_not_in_reponse(response, self.trek_hard)
        self.assert_trek_is_not_in_reponse(response, self.trek_v_hard)

    def test_filter_difficulty_min_max_1(self):
        response = self.client.get("/api/v2/trek/", {'difficulty_min': self.easy.id, 'difficulty_max': self.hard.id})
        self.assertEqual(response.status_code, 200)
        self.assertEqual(response.json()['count'], 3)
        self.assert_trek_is_not_in_reponse(response, self.trek_v_easy)
        self.assert_trek_is_in_reponse(response, self.trek_easy)
        self.assert_trek_is_in_reponse(response, self.trek_medium)
        self.assert_trek_is_in_reponse(response, self.trek_hard)
        self.assert_trek_is_not_in_reponse(response, self.trek_v_hard)

    def test_filter_difficulty_min_max_2(self):
        response = self.client.get("/api/v2/trek/", {'difficulty_min': self.hard.id, 'difficulty_max': self.hard.id})
        self.assertEqual(response.status_code, 200)
        self.assertEqual(response.json()['count'], 1)
        self.assert_trek_is_not_in_reponse(response, self.trek_v_easy)
        self.assert_trek_is_not_in_reponse(response, self.trek_easy)
        self.assert_trek_is_not_in_reponse(response, self.trek_medium)
        self.assert_trek_is_in_reponse(response, self.trek_hard)
        self.assert_trek_is_not_in_reponse(response, self.trek_v_hard)


@override_settings(SRID=4326)
@override_settings(API_SRID=4326)
@override_settings(TOURISM_INTERSECTION_MARGIN=500)
@freeze_time("2000-07-04")
class TouristicEventTestCase(BaseApiTest):

    @classmethod
    def setUpTestData(cls):
        cls.maxDiff = None
        cls.touristic_event_type = tourism_factory.TouristicEventTypeFactory()
        cls.touristic_event1 = tourism_factory.TouristicEventFactory(
            name_fr="Exposition - Du vent, du sable et des étoiles",
            name_en="Wind and sand",
            description_fr="Cette exposition",
            description_en="An expo",
            description_teaser_fr="Un parcours dans la vie",
            geom=Point(0.77802, 43.047482, srid=4326),
            meeting_point="Bibliothèque municipale de Soueich, Mairie, 31550 Soueich",
            begin_date=datetime.date(2021, 7, 2),
            end_date=datetime.date(2021, 7, 3),
            accessibility="HA",
            target_audience="De 4 à 121 ans",
            published=True,
            bookable=True,
            type=cls.touristic_event_type,
            start_time=datetime.time(11, 20),
            end_time=datetime.time(12, 20),
            cancelled=True,
            cancellation_reason=tourism_factory.CancellationReasonFactory(label_en="Fire", label_fr="Incendie")
        )
        cls.touristic_event1.portal.set([common_factory.TargetPortalFactory()])
        cls.touristic_event2 = tourism_factory.TouristicEventFactory(
            name_fr="expo",
            geom=Point(5.77802, 2.047482, srid=4326),
            published=True,
            bookable=False
        )
        cls.touristic_event2.portal.set([common_factory.TargetPortalFactory()])
        cls.path = core_factory.PathFactory.create(geom=LineString((0.77802, 43.047482), (0.77803, 43.047483), srid=4326))
        cls.trek = trek_factory.TrekFactory.create(
            paths=[(cls.path, 0, 1)],
            geom=cls.path.geom,
            published=True
        )
        cls.touristic_event3 = tourism_factory.TouristicEventFactory(
            name_fr="expooo",
            geom=Point(5.77802, 2.047482, srid=4326),
            published=False,
        )
        # Should not appear at any point
        cls.touristic_event4 = tourism_factory.TouristicEventFactory(
            deleted=True
        )
        cls.touristic_event5 = tourism_factory.TouristicEventFactory(
            end_date=None,
            published=True,
            name="No end date",
            begin_date='2022-02-20',
            bookable=False
        )
        cls.touristic_content = tourism_factory.TouristicContentFactory(geom=Point(0.77802, 43.047482, srid=4326))

    def test_touristic_event_list(self):
        response = self.get_touristicevent_list()
        self.assertEqual(response.json().get("count"), 3)

    @freeze_time("2022-02-02")
    def test_touristic_event_list_2(self):
        response = self.get_touristicevent_list()
        # Only two because past events are filter by default
        self.assertEqual(response.json().get("count"), 2)
        # Event with no end date is returned with begin date as end date
        self.assertEqual(response.json().get("results")[0]['end_date'], "2022-02-20")
        # Event with end date returns right end date
        self.assertEqual(response.json().get("results")[1]['end_date'], "2202-02-22")

    def test_touristic_event_dates_filters_1(self):
        response = self.get_touristicevent_list({'dates_before': '2200-01-01', 'dates_after': '1970-01-01'})
        self.assertEqual(response.json().get("count"), 3)

    def test_touristic_event_dates_filters_2(self):
        response = self.get_touristicevent_list({'dates_before': '2021-09-01', 'dates_after': '1970-01-01'})
        self.assertEqual(response.json().get("count"), 2)

    def test_touristic_event_dates_filters_3(self):
        response = self.get_touristicevent_list({'dates_after': '2021-07-03'})
        self.assertEqual(response.json().get("count"), 3)

    def test_touristic_event_dates_filters_4(self):
        response = self.get_touristicevent_list({'dates_after': '2021-07-04'})
        # Event 1 finishes on 3rd of july
        self.assertEqual(response.json().get("count"), 2)

    def test_touristic_event_cancelled_filter(self):
        response = self.get_touristicevent_list({'cancelled': 'True'})
        self.assertEqual(response.json().get("count"), 1)
        self.assertTrue(response.json().get("results")[0].get("cancelled"))
        self.assertEqual(response.json().get("results")[0].get("cancellation_reason").get('en'), "Fire")
        self.assertEqual(response.json().get("results")[0].get("cancellation_reason").get('fr'), "Incendie")
        response = self.get_touristicevent_list({'cancelled': 'False'})
        self.assertEqual(response.json().get("count"), 2)

    def test_touristic_event_detail(self):
        response = self.get_touristicevent_detail(self.touristic_event1.pk)
        self.check_structure_response(response, TOURISTIC_EVENT_DETAIL_JSON_STRUCTURE)

    def test_touristicevent_near_trek(self):
        response = self.get_touristicevent_list({'near_trek': self.trek.pk})
        # Event 1 appears but not Event 2
        self.assertEqual(response.json().get("count"), 1)

    def test_touristicevent_near_touristicevent(self):
        response = self.get_touristicevent_list({'near_touristicevent': self.touristic_event3.pk})
        # Event 2 appears but not Event 1 (too far) or Event 3 (not published)
        self.assertEqual(response.json().get("count"), 1)

    def test_touristicevent_near_touristiccontent(self):
        response = self.get_touristicevent_list({'near_touristiccontent': self.touristic_content.pk})
        # Event 1 appears but not Event 2 (too far) or Event 3 (too far + not published)
        self.assertEqual(response.json().get("count"), 1)

    def test_touristic_event_portal_filters(self):
        response = self.get_touristicevent_list({'portals': self.touristic_event1.portal.first().pk})
        self.assertEqual(response.json().get("count"), 1)

    def test_touristic_event_type_filters(self):
        response = self.get_touristicevent_list({'types': self.touristic_event_type.pk})
        self.assertEqual(response.json().get("count"), 1)

    def test_touristic_event_bookable(self):
        response = self.get_touristicevent_list({'bookable': 'True'})
        self.assertEqual(response.json().get("count"), 1)
        response = self.get_touristicevent_list({'bookable': 'False'})
        self.assertEqual(response.json().get("count"), 2)


class TouristicEventTypeTestCase(BaseApiTest):
    @classmethod
    def setUpTestData(cls):
        cls.touristic_event_type = tourism_factory.TouristicEventTypeFactory(type_fr="Cool", type_en="af")
        cls.touristic_event = tourism_factory.TouristicEventFactory(
            published=True,
            type=cls.touristic_event_type
        )

    def test_touristic_event_type_list(self):
        response = self.get_touristiceventtype_list()
        self.assertEqual(response.json().get("count"), 1)
        self.assertEqual(len(response.json().get("results")), 1)

    def test_touristic_event_type_detail(self):
        response = self.get_touristiceventtype_detail(self.touristic_event_type.pk)
        self.check_structure_response(response, TOURISTIC_EVENT_TYPE_DETAIL_JSON_STRUCTURE)


class TouristicEventTypeFilterTestCase(BaseApiTest):
    """ Test filtering depending on published, deleted content for touristic event types
    """

    @classmethod
    def setUpTestData(cls):
        # ### Build all type scenarios
        #  Type with no content -> don't send it
        cls.type_with_no_content = tourism_factory.TouristicEventTypeFactory()
        #  Type with no published content -> don't send it
        cls.type_with_no_published_content = tourism_factory.TouristicEventTypeFactory()
        cls.not_published_event = tourism_factory.TouristicEventFactory(
            published=False,
            type=cls.type_with_no_published_content
        )
        # Type with no content that was not deleted -> don't send it
        cls.type_with_only_deleted_content = tourism_factory.TouristicEventTypeFactory()
        cls.deleted_event = tourism_factory.TouristicEventFactory(
            deleted=True,
            type=cls.type_with_only_deleted_content
        )
        # Type with published and not deleted content -> send it
        cls.type_with_published_and_not_deleted_content = tourism_factory.TouristicEventTypeFactory()
        cls.published_and_not_deleted_event = tourism_factory.TouristicEventFactory(
            deleted=False,
            published_en=True,
            type=cls.type_with_published_and_not_deleted_content
        )
        # Type with published_fr and not deleted content -> send it when language=fr
        cls.type_with_published_and_not_deleted_content_with_lang = tourism_factory.TouristicEventTypeFactory()
        cls.published_and_not_deleted_event_with_lang = tourism_factory.TouristicEventFactory(
            deleted=False,
            published_fr=True,
            type=cls.type_with_published_and_not_deleted_content_with_lang
        )

    def test_touristic_event_type_list_returns_published(self):
        """ Assert API returns only types with published events
        """
        response = self.get_touristiceventtype_list()
        self.assertEqual(response.status_code, 200)
        self.assertEqual(response.json()['count'], 2)
        returned_types = response.json()['results']
        all_ids = [type['id'] for type in returned_types]
        self.assertNotIn(self.type_with_no_content.pk, all_ids)
        self.assertNotIn(self.type_with_no_published_content.pk, all_ids)
        self.assertNotIn(self.type_with_only_deleted_content.pk, all_ids)
        self.assertIn(self.type_with_published_and_not_deleted_content.pk, all_ids)
        self.assertIn(self.type_with_published_and_not_deleted_content_with_lang.pk, all_ids)

    def test_touristic_event_type_list_returns_published_in_language(self):
        """ Assert API returns only published events in specified language
        """
        response = self.get_touristiceventtype_list({'language': 'fr'})
        self.assertEqual(response.status_code, 200)
        self.assertEqual(response.json()['count'], 1)
        returned_types = response.json()['results']
        all_ids = [type['id'] for type in returned_types]

        self.assertNotIn(self.type_with_no_content.pk, all_ids)
        self.assertNotIn(self.type_with_no_published_content.pk, all_ids)
        self.assertNotIn(self.type_with_only_deleted_content.pk, all_ids)
        self.assertNotIn(self.type_with_published_and_not_deleted_content.pk, all_ids)
        self.assertIn(self.type_with_published_and_not_deleted_content_with_lang.pk, all_ids)


class TouristicEventTypeFilterByPortalTestCase(TouristicEventTypeFilterTestCase):
    """ Test filtering depending on portal for touristic event types
    """

    @classmethod
    def setUpTestData(cls):
        # ### Duplicate all type scenarios based on portal
        super().setUpTestData()
        cls.queried_portal = common_factory.TargetPortalFactory()
        cls.other_portal = common_factory.TargetPortalFactory()
        #  Type with no content on this portal -> don't send it
        cls.event_on_other_portal = tourism_factory.TouristicEventFactory(
            published=False,
            type=cls.type_with_no_content,
        )
        cls.event_on_other_portal.portal.set([cls.other_portal])
        #  Type with no published content on portal-> don't send it
        cls.not_published_event.portal.set([cls.queried_portal])
        cls.published_event_on_other_portal = tourism_factory.TouristicEventFactory(
            published_en=True,
            type=cls.type_with_no_published_content,
        )
        cls.published_event_on_other_portal.portal.set([cls.other_portal])
        # Type with no content on portal that was not deleted -> don't send it
        cls.deleted_event.portal.set([cls.queried_portal])
        cls.not_deleted_event_on_other_portal = tourism_factory.TouristicEventFactory(
            deleted=False,
            type=cls.type_with_only_deleted_content,
        )
        cls.not_deleted_event_on_other_portal.portal.set([cls.other_portal])

    def test_touristic_event_type_list_returns_published(self):
        """ Assert API returns only types with published events on portal
        """
        response = self.get_touristiceventtype_list({'portals': self.queried_portal.pk})
        self.assertEqual(response.status_code, 200)
        self.assertEqual(response.json()['count'], 0)
        returned_types = response.json()['results']
        all_ids = [type['id'] for type in returned_types]

        self.assertNotIn(self.type_with_no_content.pk, all_ids)
        self.assertNotIn(self.type_with_no_published_content.pk, all_ids)
        self.assertNotIn(self.type_with_only_deleted_content.pk, all_ids)
        # Didn't set portal on these ones yet
        self.assertNotIn(self.type_with_published_and_not_deleted_content.pk, all_ids)
        self.assertNotIn(self.type_with_published_and_not_deleted_content_with_lang.pk, all_ids)

    def test_touristic_event_type_list_returns_published_2(self):
        """ Assert API returns only types with published events on portal
        """
        # Type with published and not deleted content on portal -> send it
        self.published_and_not_deleted_event.portal.set([self.queried_portal])
        # Type with published_fr and not deleted content on portal -> send it when language=fr
        self.published_and_not_deleted_event_with_lang.portal.set([self.queried_portal])
        response = self.get_touristiceventtype_list({'portals': self.queried_portal.pk})
        self.assertEqual(response.status_code, 200)
        self.assertEqual(response.json()['count'], 2)
        returned_types = response.json()['results']
        all_ids = [type['id'] for type in returned_types]

        self.assertNotIn(self.type_with_no_content.pk, all_ids)
        self.assertNotIn(self.type_with_no_published_content.pk, all_ids)
        self.assertNotIn(self.type_with_only_deleted_content.pk, all_ids)
        # Portal is set this time
        self.assertIn(self.type_with_published_and_not_deleted_content.pk, all_ids)
        self.assertIn(self.type_with_published_and_not_deleted_content_with_lang.pk, all_ids)


class NearOutdoorFilterTestCase(BaseApiTest):
    """ Test near_outdoorsite and near_outdoorcourse filter on routes
    """

    @classmethod
    def setUpTestData(cls):
        cls.site = outdoor_factory.SiteFactory(
            published_fr=True,
            geom=GeometryCollection(Point(100.1, 100.1, srid=2154))
        )
        cls.course = outdoor_factory.CourseFactory(
            published_fr=True,
            geom=GeometryCollection(Point(100, 100, srid=2154)),
            parent_sites=[cls.site]
        )
        # trek1 is nearby
        cls.path1 = core_factory.PathFactory.create(geom=LineString((0.0, 0.0), (1.0, 1.0), srid=2154))
        cls.trek1 = trek_factory.TrekFactory.create(
            paths=[(cls.path1, 0, 1)],
            geom=cls.path1.geom,
            published_fr=True
        )
        # trek2 is far away
        cls.path2 = core_factory.PathFactory.create(geom=LineString((9999.0, 9999.0), (9999.0, 9998.0), srid=2154))
        cls.trek2 = trek_factory.TrekFactory.create(
            paths=[(cls.path2, 0, 1)],
            geom=cls.path2.geom,
            published_fr=True
        )
        # event1 is nearby
        cls.touristic_event1 = tourism_factory.TouristicEventFactory(
            geom=(Point(0.5, 0.5, srid=2154)),
            published=True,
        )
        # event2 is far away
        cls.touristic_event2 = tourism_factory.TouristicEventFactory(
            geom=(Point(9999.5, 9999.5, srid=2154)),
            published=True,
        )
        # content1 is nearby
        cls.touristic_content1 = tourism_factory.TouristicContentFactory(
            geom=(Point(0.5, 0.5, srid=2154)),
            published=True,
        )
        # content2 is far away
        cls.touristic_content2 = tourism_factory.TouristicContentFactory(
            geom=(Point(9999.5, 9999.5, srid=2154)),
            published=True,
        )
        # site1 is nearby
        cls.site1 = outdoor_factory.SiteFactory(
            published_fr=True,
            geom=GeometryCollection(Point(100.5, 100.5, srid=2154))
        )
        # site2 is far away
        cls.site2 = outdoor_factory.SiteFactory(
            published_fr=True,
            geom=GeometryCollection(Point(9999.5, 9999.5, srid=2154))
        )
        # course1 is nearby
        cls.course1 = outdoor_factory.CourseFactory(
            published_fr=True,
            geom=GeometryCollection(Point(100.5, 100.5, srid=2154)),
            parent_sites=[cls.site1]
        )
        # course2 is far away
        cls.course2 = outdoor_factory.CourseFactory(
            published_fr=True,
            geom=GeometryCollection(Point(9999.5, 9999.5, srid=2154)),
            parent_sites=[cls.site2]

        )
        # poi 1 is nearby
        cls.poi1 = trek_factory.POIFactory(
            paths=[(cls.path1, 0, 0)],
            geom=cls.path1.geom
        )
        # poi 2 isfar away
        cls.poi2 = trek_factory.POIFactory(
            paths=[(cls.path2, 0, 0)],
            geom=cls.path2.geom
        )
        # info desk 1 is nearby
        cls.info_desk1 = tourism_factory.InformationDeskFactory(
            geom=Point(0.0, 0.0, srid=2154)
        )
        # info desk 2 is far away
        cls.info_desk2 = tourism_factory.InformationDeskFactory(
            geom=Point(9999.5, 9999.5, srid=2154)
        )
        cls.trek1.information_desks.set([cls.info_desk1])
        cls.trek2.information_desks.set([cls.info_desk2])
        # sensitive area 1 is nearby
        cls.sensitivearea1 = sensitivity_factory.SensitiveAreaFactory(
            geom=Polygon(
                (
                    (0, 0),
                    (0, 1),
                    (1, 1),
                    (0, 0)
                ),
                srid=2154
            )
        )
        # sensitive area 2 is nearby
        cls.sensitivearea2 = sensitivity_factory.SensitiveAreaFactory(
            geom=Polygon(
                (
                    (9999, 9999),
                    (9999, 9998),
                    (9998, 9998),
                    (9999, 9999)
                ),
                srid=2154
            )
        )

    def test_trek_near_outdoorcourse(self):
        response = self.get_trek_list({'near_outdoorcourse': self.course.pk})
        self.assertEqual(response.json()["count"], 1)
        self.assertEqual(response.json()["results"][0]["id"], self.trek1.pk)

    def test_trek_near_outdoorsite(self):
        response = self.get_trek_list({'near_outdoorsite': self.site.pk})
        self.assertEqual(response.json()["count"], 1)
        self.assertEqual(response.json()["results"][0]["id"], self.trek1.pk)

    def test_touristicevent_near_outdoorcourse(self):
        response = self.get_touristicevent_list({'near_outdoorcourse': self.course.pk})
        self.assertEqual(response.json()["count"], 1)
        self.assertEqual(response.json()["results"][0]["id"], self.touristic_event1.pk)

    def test_touristicevent_near_outdoorsite(self):
        response = self.get_touristicevent_list({'near_outdoorsite': self.site.pk})
        self.assertEqual(response.json()["count"], 1)
        self.assertEqual(response.json()["results"][0]["id"], self.touristic_event1.pk)

    def test_touristiccontent_near_outdoorcourse(self):
        response = self.get_touristiccontent_list({'near_outdoorcourse': self.course.pk})
        self.assertEqual(response.json()["count"], 1)
        self.assertEqual(response.json()["results"][0]["id"], self.touristic_content1.pk)

    def test_outdoorcourse_near_outdoorcourse(self):
        response = self.get_course_list({'near_outdoorcourse': self.course.pk})
        self.assertEqual(response.json()["count"], 1)
        self.assertEqual(response.json()["results"][0]["id"], self.course1.pk)

    def test_outdoorcourse_near_outdoorsite(self):
        response = self.get_course_list({'near_outdoorsite': self.site.pk})
        self.assertEqual(response.json()["count"], 2)
        self.assertEqual(response.json()["results"][0]["id"], self.course.pk)
        self.assertEqual(response.json()["results"][1]["id"], self.course1.pk)

    def test_outdoorsite_near_outdoorcourse(self):
        response = self.get_site_list({'near_outdoorcourse': self.course.pk})
        self.assertEqual(response.json()["count"], 2)
        self.assertEqual(response.json()["results"][0]["id"], self.site.pk)
        self.assertEqual(response.json()["results"][1]["id"], self.site1.pk)

    def test_outdoorsite_near_outdoorsite(self):
        response = self.get_site_list({'near_outdoorsite': self.site.pk})
        self.assertEqual(response.json()["count"], 1)
        self.assertEqual(response.json()["results"][0]["id"], self.site1.pk)

    def test_poi_near_outdoorcourse(self):
        response = self.get_poi_list({'near_outdoorcourse': self.course.pk})
        self.assertEqual(response.json()["count"], 1)
        self.assertEqual(response.json()["results"][0]["id"], self.poi1.pk)

    def test_poi_near_outdoorsite(self):
        response = self.get_poi_list({'near_outdoorsite': self.site.pk})
        self.assertEqual(response.json()["count"], 1)
        self.assertEqual(response.json()["results"][0]["id"], self.poi1.pk)

    def test_infodesk_near_outdoorcourse(self):
        response = self.get_informationdesk_list({'near_outdoorcourse': self.course.pk})
        self.assertEqual(response.json()["count"], 1)
        self.assertEqual(response.json()["results"][0]["id"], self.info_desk1.pk)

    def test_infodesk_near_outdoorsite(self):
        response = self.get_informationdesk_list({'near_outdoorsite': self.site.pk})
        self.assertEqual(response.json()["count"], 1)
        self.assertEqual(response.json()["results"][0]["id"], self.info_desk1.pk)

    def test_sensitivearea_near_outdoorcourse(self):
        response = self.get_sensitivearea_list({'near_outdoorcourse': self.course.pk, 'period': 'any'})
        self.assertEqual(response.json()["count"], 1)
        self.assertEqual(response.json()["results"][0]["id"], self.sensitivearea1.pk)

    def test_sensitivearea_near_outdoorsite(self):
        response = self.get_sensitivearea_list({'near_outdoorsite': self.site.pk, 'period': 'any'})
        self.assertEqual(response.json()["count"], 1)
        self.assertEqual(response.json()["results"][0]["id"], self.sensitivearea1.pk)


class UpdateOrCreateDatesFilterTestCase(BaseApiTest):

    @classmethod
    def setUpTestData(cls):
        cls.path1 = core_factory.PathFactory()
        cls.path2 = core_factory.PathFactory()
        cls.user = SuperUserFactory()

    def setUp(self):
        self.client.force_login(self.user)
        return super().setUp()

    def test_updated_after_filter(self):
        two_years_ago = (timezone.now() - relativedelta(years=2)).date()
        response = self.get_path_list({'updated_after': two_years_ago})
        self.assertEqual(response.json().get("count"), 2)

    def test_updated_after_filter_2(self):
        in_two_years = (timezone.now() + relativedelta(years=2)).date()
        response = self.get_path_list({'updated_after': in_two_years})
        self.assertEqual(response.json().get("count"), 0)

    def test_updated_before_filter(self):
        two_years_ago = (timezone.now() - relativedelta(years=2)).date()
        response = self.get_path_list({'updated_before': two_years_ago})
        self.assertEqual(response.json().get("count"), 0)

    def test_updated_before_filter_2(self):
        in_two_years = (timezone.now() + relativedelta(years=2)).date()
        response = self.get_path_list({'updated_before': in_two_years})
        self.assertEqual(response.json().get("count"), 2)

    def test_created_after_filter(self):
        two_years_ago = (timezone.now() - relativedelta(years=2)).date()
        response = self.get_path_list({'created_after': two_years_ago})
        self.assertEqual(response.json().get("count"), 2)

    def test_created_after_filter_2(self):
        in_two_years = (timezone.now() + relativedelta(years=2)).date()
        response = self.get_path_list({'created_after': in_two_years})
        self.assertEqual(response.json().get("count"), 0)

    def test_created_before_filter(self):
        two_years_ago = (timezone.now() - relativedelta(years=2)).date()
        response = self.get_path_list({'created_before': two_years_ago})
        self.assertEqual(response.json().get("count"), 0)

    def test_created_before_filter_2(self):
        in_two_years = (timezone.now() + relativedelta(years=2)).date()
        response = self.get_path_list({'created_before': in_two_years})
        self.assertEqual(response.json().get("count"), 2)


class RootSitesOnlyFilterTestCase(BaseApiTest):

    @classmethod
    def setUpTestData(cls):
        cls.site_root1 = outdoor_factory.SiteFactory()
        cls.site_root2 = outdoor_factory.SiteFactory()
        cls.site_child1 = outdoor_factory.SiteFactory(
            parent=cls.site_root1
        )
        cls.site_child2 = outdoor_factory.SiteFactory(
            parent=cls.site_child1
        )

    def test_return_all_sites_with_no_filter(self):
        response = self.get_site_list()
        self.assertEqual(response.status_code, 200)
        self.assertEqual(response.json()['count'], 4)

    def test_root_sites_only_filter(self):
        response = self.get_site_list({'root_sites_only': "true"})
        self.assertEqual(response.status_code, 200)
        self.assertEqual(response.json()['count'], 2)
        returned_sites = response.json()['results']
        all_ids = []
        for type in returned_sites:
            all_ids.append(type['id'])
        self.assertIn(self.site_root1.pk, all_ids)
        self.assertIn(self.site_root2.pk, all_ids)
        self.assertNotIn(self.site_child1.pk, all_ids)
        self.assertNotIn(self.site_child2.pk, all_ids)


class SitesTypesFilterTestCase(BaseApiTest):

    @classmethod
    def setUpTestData(cls):
        cls.site1 = outdoor_factory.SiteFactory()
        cls.site2 = outdoor_factory.SiteFactory()
        cls.site3 = outdoor_factory.SiteFactory()

    def test_sites_type_filter_1(self):
        response = self.get_site_list({'types': self.site1.type.pk})
        self.assertEqual(response.status_code, 200)
        self.assertEqual(response.json()['count'], 1)
        returned_sites = response.json()['results']
        all_ids = []
        for type in returned_sites:
            all_ids.append(type['id'])
        self.assertIn(self.site1.pk, all_ids)
        self.assertNotIn(self.site2.pk, all_ids)
        self.assertNotIn(self.site3.pk, all_ids)

    def test_sites_type_filter_2(self):
        response = self.get_site_list({'types': f"{self.site2.type.pk},{self.site3.type.pk}"})
        self.assertEqual(response.status_code, 200)
        self.assertEqual(response.json()['count'], 2)
        returned_sites = response.json()['results']
        all_ids = []
        for type in returned_sites:
            all_ids.append(type['id'])
        self.assertNotIn(self.site1.pk, all_ids)
        self.assertIn(self.site2.pk, all_ids)
        self.assertIn(self.site3.pk, all_ids)


class SitesLabelsFilterTestCase(BaseApiTest):

    @classmethod
    def setUpTestData(cls):
        cls.label1 = common_factory.LabelFactory()
        cls.label2 = common_factory.LabelFactory()
        cls.site1 = outdoor_factory.SiteFactory()
        cls.site1.labels.add(cls.label1)
        cls.site2 = outdoor_factory.SiteFactory()
        cls.site2.labels.add(cls.label2)
        cls.site3 = outdoor_factory.SiteFactory()

    def test_sites_label_filter_1(self):
        response = self.get_site_list({'labels': self.label1.pk})
        self.assertEqual(response.status_code, 200)
        self.assertEqual(response.json()['count'], 1)
        returned_sites = response.json()['results']
        all_ids = []
        for type in returned_sites:
            all_ids.append(type['id'])
        self.assertIn(self.site1.pk, all_ids)
        self.assertNotIn(self.site2.pk, all_ids)
        self.assertNotIn(self.site3.pk, all_ids)

    def test_sites_label_filter_2(self):
        response = self.get_site_list({'labels': f"{self.label1.pk},{self.label2.pk}"})
        self.assertEqual(response.status_code, 200)
        self.assertEqual(response.json()['count'], 2)
        returned_sites = response.json()['results']
        all_ids = []
        for type in returned_sites:
            all_ids.append(type['id'])
        self.assertIn(self.site1.pk, all_ids)
        self.assertIn(self.site2.pk, all_ids)
        self.assertNotIn(self.site3.pk, all_ids)

    def test_sites_labels_exclude_filter(self):
        response = self.get_site_list({'labels_exclude': self.label1.pk})
        #  test response code
        self.assertEqual(response.status_code, 200)
        json_response = response.json()
        self.assertEqual(len(json_response.get('results')), 2)
        self.assertSetEqual({result['id'] for result in json_response.get('results')},
                            {self.site2.pk, self.site3.pk})

        site_a = outdoor_factory.SiteFactory()
        label = common_factory.LabelFactory.create()
        site_a.labels.add(label, self.label1)

        response = self.get_site_list({'labels_exclude': self.label1.pk})
        #  test response code
        self.assertEqual(response.status_code, 200)
        json_response = response.json()
        self.assertEqual(len(json_response.get('results')), 2)
        self.assertSetEqual({result['id'] for result in json_response.get('results')},
                            {self.site2.pk, self.site3.pk})

        site_b = outdoor_factory.SiteFactory()
        label_2 = common_factory.LabelFactory.create()
        site_b.labels.add(label, label_2)

        response = self.get_site_list({'labels_exclude': f'{self.label1.pk},{label.pk}'})
        self.assertEqual(response.status_code, 200)
        json_response = response.json()
        self.assertEqual(len(json_response.get('results')), 2)
        self.assertSetEqual({result['id'] for result in json_response.get('results')},
                            {self.site2.pk, self.site3.pk})

        response = self.get_site_list({'labels_exclude': label_2.pk})
        self.assertEqual(response.status_code, 200)
        json_response = response.json()
        self.assertEqual(len(json_response.get('results')), 4)
        self.assertSetEqual({result['id'] for result in json_response.get('results')},
                            {self.site1.pk, self.site2.pk, self.site3.pk, site_a.pk})


class CoursesTypesFilterTestCase(BaseApiTest):

    @classmethod
    def setUpTestData(cls):
        cls.course1 = outdoor_factory.CourseFactory()
        cls.course2 = outdoor_factory.CourseFactory()
        cls.course3 = outdoor_factory.CourseFactory()

    def test_courses_type_filter_1(self):
        response = self.get_course_list({'types': self.course1.type.pk})
        self.assertEqual(response.status_code, 200)
        self.assertEqual(response.json()['count'], 1)
        returned_courses = response.json()['results']
        all_ids = []
        for type in returned_courses:
            all_ids.append(type['id'])
        self.assertIn(self.course1.pk, all_ids)
        self.assertNotIn(self.course2.pk, all_ids)
        self.assertNotIn(self.course3.pk, all_ids)

    def test_courses_type_filter_2(self):
        response = self.get_course_list({'types': f"{self.course2.type.pk},{self.course3.type.pk}"})
        self.assertEqual(response.status_code, 200)
        self.assertEqual(response.json()['count'], 2)
        returned_courses = response.json()['results']
        all_ids = []
        for type in returned_courses:
            all_ids.append(type['id'])
        self.assertNotIn(self.course1.pk, all_ids)
        self.assertIn(self.course2.pk, all_ids)
        self.assertIn(self.course3.pk, all_ids)


class TouristicContentTypeFilterTestCase(BaseApiTest):

    @classmethod
    def setUpTestData(cls):
        cls.category1 = tourism_factory.TouristicContentCategoryFactory(label="POI")
        cls.category2 = tourism_factory.TouristicContentCategoryFactory(label="Food")
        cls.content_deleted = tourism_factory.TouristicContentFactory(
            category=cls.category1,
            deleted=True
        )
        cls.content_not_published = tourism_factory.TouristicContentFactory(
            category=cls.category1,
            published=False,
            published_fr=False,
        )
        cls.content_published_en = tourism_factory.TouristicContentFactory(
            category=cls.category1,
            published_fr=False,
            published_en=True,
        )
        cls.portal = tourism_factory.TargetPortalFactory()
        cls.content_published_es_portal = tourism_factory.TouristicContentFactory(
            category=cls.category1,
            published_fr=False,
            published_en=False,
            published_es=True,
        )
        cls.content_published_es_portal.portal.set([cls.portal])
        cls.content_cat2 = tourism_factory.TouristicContentFactory(
            category=cls.category2,
            published_fr=False,
            published_en=True,
        )

    def assert_types_returned_in_first_category(self, response, content_in_list, content_not_in_list):
        self.assertEqual(response.status_code, 200)
        self.assert_returned_types(1, response, content_in_list, content_not_in_list)
        self.assert_returned_types(2, response, content_in_list, content_not_in_list)

    def assert_returned_types(self, i, response, content_in_list, content_not_in_list):
        returned_types = response.json()['results'][0]['types'][i - 1]['values']
        self.assertEqual(len(returned_types), len(content_in_list))
        all_ids = [type['id'] for type in returned_types]

        # type1
        if i == 1:
            for content in content_in_list:
                self.assertIn(content.type1.all()[0].pk, all_ids)
            for content in content_not_in_list:
                self.assertNotIn(content.type1.all()[0].pk, all_ids)
        # type2
        elif i == 2:
            for content in content_in_list:
                self.assertIn(content.type2.all()[0].pk, all_ids)
            for content in content_not_in_list:
                self.assertNotIn(content.type2.all()[0].pk, all_ids)

    def test_returned_published_not_deleted(self):
        response = self.get_touristiccontentcategory_list()
        types_in_list = [self.content_published_en, self.content_published_es_portal]
        types_not_in_list = [self.content_deleted, self.content_not_published, self.content_cat2]
        self.assert_types_returned_in_first_category(response, types_in_list, types_not_in_list)

    def test_returned_published_not_deleted_by_lang(self):
        response = self.get_touristiccontentcategory_list({'language': 'en'})
        types_in_list = [self.content_published_en]
        types_not_in_list = [self.content_deleted, self.content_not_published, self.content_published_es_portal, self.content_cat2]
        self.assert_types_returned_in_first_category(response, types_in_list, types_not_in_list)

    def test_returned_published_not_deleted_by_portal(self):
        response = self.get_touristiccontentcategory_list({'portals': self.portal.pk})
        types_in_list = [self.content_published_es_portal]
        types_not_in_list = [self.content_deleted, self.content_not_published, self.content_published_en, self.content_cat2]
        self.assert_types_returned_in_first_category(response, types_in_list, types_not_in_list)

    def test_returned_published_not_deleted_by_portal_and_lang(self):
        response = self.get_touristiccontentcategory_list({'portals': self.portal.pk, 'language': 'es'})
        types_in_list = [self.content_published_es_portal]
        types_not_in_list = [self.content_deleted, self.content_not_published, self.content_published_en, self.content_cat2]
        self.assert_types_returned_in_first_category(response, types_in_list, types_not_in_list)


class SiteTypeFilterTestCase(BaseApiTest):
    """ Test filtering depending on published, deleted content for outdoor site types
    """

    @classmethod
    def setUpTestData(cls):
        # ### Build all type scenarios
        #  Type with no site -> don't send it
        cls.type_with_no_site = outdoor_factory.SiteTypeFactory()
        #  Type with no published site -> don't send it
        cls.type_with_no_published_site = outdoor_factory.SiteTypeFactory()
        cls.not_published_site = outdoor_factory.SiteFactory(
            published=False,
            type=cls.type_with_no_published_site
        )
        # Type with published and not deleted site -> send it
        cls.type_with_published_and_not_deleted_site = outdoor_factory.SiteTypeFactory()
        cls.published_and_not_deleted_site = outdoor_factory.SiteFactory(
            published_en=True,
            type=cls.type_with_published_and_not_deleted_site
        )
        # Type with published_fr and not deleted site -> send it when language=fr
        cls.type_with_published_and_not_deleted_site_with_lang = outdoor_factory.SiteTypeFactory()
        cls.published_and_not_deleted_site_with_lang = outdoor_factory.SiteFactory(
            published_fr=True,
            type=cls.type_with_published_and_not_deleted_site_with_lang
        )

    def test_sites_type_list_returns_published(self):
        """ Assert API returns only types with published sites
        """
        response = self.get_sitetype_list()
        self.assertEqual(response.status_code, 200)
        self.assertEqual(response.json()['count'], 2)
        returned_types = response.json()['results']
        all_ids = [type['id'] for type in returned_types]

        self.assertNotIn(self.type_with_no_site.pk, all_ids)
        self.assertNotIn(self.type_with_no_published_site.pk, all_ids)
        self.assertIn(self.type_with_published_and_not_deleted_site.pk, all_ids)
        self.assertIn(self.type_with_published_and_not_deleted_site_with_lang.pk, all_ids)

    def test_sites_type_list_returns_published_in_language(self):
        """ Assert API returns only published sites in specified language
        """
        response = self.get_sitetype_list({'language': 'fr'})
        self.assertEqual(response.status_code, 200)
        self.assertEqual(response.json()['count'], 1)
        returned_types = response.json()['results']
        all_ids = [type['id'] for type in returned_types]

        self.assertNotIn(self.type_with_no_site.pk, all_ids)
        self.assertNotIn(self.type_with_no_published_site.pk, all_ids)
        self.assertNotIn(self.type_with_published_and_not_deleted_site.pk, all_ids)
        self.assertIn(self.type_with_published_and_not_deleted_site_with_lang.pk, all_ids)


class SiteTypeFilterTestCaseByPortal(SiteTypeFilterTestCase):
    """ Test filtering depending on portal for outdoor site types
    """

    @classmethod
    def setUpTestData(cls):
        # ### Duplicate all type scenarios based on portal
        super().setUpTestData()
        cls.queried_portal = common_factory.TargetPortalFactory()
        cls.other_portal = common_factory.TargetPortalFactory()
        #  Type with no site on this portal -> don't send it
        cls.type_with_no_site = outdoor_factory.SiteTypeFactory()
        cls.site_on_other_portal = outdoor_factory.SiteFactory(
            published=False,
            type=cls.type_with_no_site,
        )
        cls.site_on_other_portal.portal.set([cls.other_portal])
        #  Type with no published site on portal-> don't send it
        cls.not_published_site.portal.set([cls.queried_portal])
        cls.published_site_on_other_portal = outdoor_factory.SiteFactory(
            published_en=True,
            type=cls.type_with_no_published_site,
        )
        cls.published_site_on_other_portal.portal.set([cls.other_portal])
        # Type with no site on portal that was not deleted -> don't send it
        cls.not_deleted_site_on_other_portal = outdoor_factory.SiteFactory(
            type=cls.type_with_no_published_site,
        )
        cls.not_deleted_site_on_other_portal.portal.set([cls.other_portal])

    def test_sites_type_list_returns_published(self):
        """ Assert API returns only types with published site on portal
        """
        response = self.get_sitetype_list({'portals': self.queried_portal.pk})
        self.assertEqual(response.status_code, 200)
        self.assertEqual(response.json()['count'], 0)
        returned_types = response.json()['results']
        all_ids = [type['id'] for type in returned_types]

        self.assertNotIn(self.type_with_no_site.pk, all_ids)
        self.assertNotIn(self.type_with_no_published_site.pk, all_ids)
        # Didn't set portal on these ones yet
        self.assertNotIn(self.type_with_published_and_not_deleted_site.pk, all_ids)
        self.assertNotIn(self.type_with_published_and_not_deleted_site_with_lang.pk, all_ids)

    def test_sites_type_list_returns_published_2(self):
        """ Assert API returns only types with published sites on portal
        """
        # Type with published and not deleted site on portal -> send it
        self.published_and_not_deleted_site.portal.set([self.queried_portal])
        # Type with published_fr and not deleted site on portal -> send it when language=fr
        self.published_and_not_deleted_site_with_lang.portal.set([self.queried_portal])
        response = self.get_sitetype_list({'portals': self.queried_portal.pk})
        self.assertEqual(response.status_code, 200)
        self.assertEqual(response.json()['count'], 2)
        returned_types = response.json()['results']
        all_ids = [type['id'] for type in returned_types]

        self.assertNotIn(self.type_with_no_site.pk, all_ids)
        self.assertNotIn(self.type_with_no_published_site.pk, all_ids)
        # Portal is set this time
        self.assertIn(self.type_with_published_and_not_deleted_site.pk, all_ids)
        self.assertIn(self.type_with_published_and_not_deleted_site_with_lang.pk, all_ids)


class CourseTypeFilterTestCase(BaseApiTest):
    """ Test filtering depending on published, deleted content for outdoor course types
    """

    @classmethod
    def setUpTestData(cls):
        # ### Build all type scenarios
        #  Type with no course -> don't send it
        cls.type_with_no_course = outdoor_factory.CourseTypeFactory()
        #  Type with no published course -> don't send it
        cls.type_with_no_published_course = outdoor_factory.CourseTypeFactory()
        cls.not_published_course = outdoor_factory.CourseFactory(
            published=False,
            type=cls.type_with_no_published_course
        )
        # Type with published and not deleted course -> send it
        cls.type_with_published_and_not_deleted_course = outdoor_factory.CourseTypeFactory()
        cls.published_and_not_deleted_course = outdoor_factory.CourseFactory(
            published_en=True,
            type=cls.type_with_published_and_not_deleted_course
        )
        # Type with published_fr and not deleted course -> send it when language=fr
        cls.type_with_published_and_not_deleted_course_with_lang = outdoor_factory.CourseTypeFactory()
        cls.published_and_not_deleted_course_with_lang = outdoor_factory.CourseFactory(
            published_fr=True,
            type=cls.type_with_published_and_not_deleted_course_with_lang
        )

    def test_course_type_list_returns_published(self):
        """ Assert API returns only types with published course
        """
        response = self.get_coursetype_list()
        self.assertEqual(response.status_code, 200)
        self.assertEqual(response.json()['count'], 2)
        returned_types = response.json()['results']
        all_ids = [type['id'] for type in returned_types]

        self.assertNotIn(self.type_with_no_course.pk, all_ids)
        self.assertNotIn(self.type_with_no_published_course.pk, all_ids)
        self.assertIn(self.type_with_published_and_not_deleted_course.pk, all_ids)
        self.assertIn(self.type_with_published_and_not_deleted_course_with_lang.pk, all_ids)

    def test_course_type_list_returns_published_in_language(self):
        """ Assert API returns only published course in specified language
        """
        response = self.get_coursetype_list({'language': 'fr'})
        self.assertEqual(response.status_code, 200)
        self.assertEqual(response.json()['count'], 1)
        returned_types = response.json()['results']
        all_ids = [type['id'] for type in returned_types]

        self.assertNotIn(self.type_with_no_course.pk, all_ids)
        self.assertNotIn(self.type_with_no_published_course.pk, all_ids)
        self.assertNotIn(self.type_with_published_and_not_deleted_course.pk, all_ids)
        self.assertIn(self.type_with_published_and_not_deleted_course_with_lang.pk, all_ids)


class OutdoorFilterByRatingsTestCase(BaseApiTest):
    """ Test filtering on ratings for outdoor course
    """

    @classmethod
    def setUpTestData(cls):
        cls.site1 = outdoor_factory.SiteFactory()
        cls.site2 = outdoor_factory.SiteFactory()
        cls.rating_scale = outdoor_factory.RatingScaleFactory(practice=cls.site1.practice)
        cls.rating1 = outdoor_factory.RatingFactory(scale=cls.rating_scale)
        cls.rating2 = outdoor_factory.RatingFactory(scale=cls.rating_scale)
        cls.site1.ratings.set([cls.rating1])
        cls.site2.ratings.set([cls.rating2])
        cls.course1 = outdoor_factory.CourseFactory()
        cls.course2 = outdoor_factory.CourseFactory()
        cls.course1.ratings.set([cls.rating1])
        cls.course2.ratings.set([cls.rating2])

    def test_site_list_ratings_filter(self):
        response = self.get_site_list({'ratings': self.rating1.pk})
        self.assertEqual(response.status_code, 200)
        self.assertEqual(response.json()['count'], 1)
        returned_sites = response.json()['results']
        all_ids = []
        for site in returned_sites:
            all_ids.append(site['id'])
        self.assertIn(self.site1.pk, all_ids)
        self.assertNotIn(self.site2.pk, all_ids)

    def test_site_list_ratings_filter2(self):
        response = self.get_site_list({'ratings': self.rating2.pk})
        self.assertEqual(response.status_code, 200)
        self.assertEqual(response.json()['count'], 1)
        returned_sites = response.json()['results']
        all_ids = []
        for site in returned_sites:
            all_ids.append(site['id'])
        self.assertIn(self.site2.pk, all_ids)
        self.assertNotIn(self.site1.pk, all_ids)

    def test_site_list_ratings_filter3(self):
        response = self.get_site_list({'ratings': f"{self.rating1.pk},{self.rating2.pk}"})
        self.assertEqual(response.status_code, 200)
        self.assertEqual(response.json()['count'], 2)
        returned_sites = response.json()['results']
        all_ids = []
        for site in returned_sites:
            all_ids.append(site['id'])
        self.assertIn(self.site1.pk, all_ids)
        self.assertIn(self.site2.pk, all_ids)

    def test_course_list_ratings_filter(self):
        response = self.get_course_list({'ratings': f"{self.rating1.pk},{self.rating2.pk}"})
        self.assertEqual(response.status_code, 200)
        self.assertEqual(response.json()['count'], 2)
        returned_sites = response.json()['results']
        all_ids = []
        for site in returned_sites:
            all_ids.append(site['id'])
        self.assertIn(self.course1.pk, all_ids)
        self.assertIn(self.course2.pk, all_ids)

    def test_course_list_ratings_filter2(self):
        response = self.get_course_list({'ratings': self.rating2.pk})
        self.assertEqual(response.status_code, 200)
        self.assertEqual(response.json()['count'], 1)
        returned_sites = response.json()['results']
        all_ids = []
        for site in returned_sites:
            all_ids.append(site['id'])
        self.assertNotIn(self.course1.pk, all_ids)
        self.assertIn(self.course2.pk, all_ids)


class OutdoorFilterBySuperPracticesTestCase(BaseApiTest):
    """ Test APIV2 filtering on ratings on sites
    """

    @classmethod
    def setUpTestData(cls):
        cls.practice1 = outdoor_factory.PracticeFactory()
        cls.practice2 = outdoor_factory.PracticeFactory()
        cls.practice3 = outdoor_factory.PracticeFactory()
        cls.practice3 = outdoor_factory.PracticeFactory()
        cls.practice4 = outdoor_factory.PracticeFactory()
        cls.site1 = outdoor_factory.SiteFactory(practice=cls.practice1)
        cls.site2 = outdoor_factory.SiteFactory(practice=cls.practice2, parent=cls.site1)
        cls.site3 = outdoor_factory.SiteFactory(practice=cls.practice3, parent=cls.site2)
        cls.site4 = outdoor_factory.SiteFactory(practice=cls.practice4, parent=cls.site2)

    def test_filter_practice_in_tree_hierarchy(self):
        response = self.get_site_list({'practices_in_hierarchy': self.practice1.pk})
        self.assertEqual(response.status_code, 200)
        self.assertEqual(response.json()['count'], 1)
        returned_types = response.json()['results']
        all_ids = [type['id'] for type in returned_types]

        self.assertIn(self.site1.pk, all_ids)
        self.assertNotIn(self.site2.pk, all_ids)
        self.assertNotIn(self.site3.pk, all_ids)
        self.assertNotIn(self.site4.pk, all_ids)

    def test_filter_practice_in_tree_hierarchy2(self):
        response = self.get_site_list({'practices_in_hierarchy': self.practice3.pk})
        self.assertEqual(response.status_code, 200)
        self.assertEqual(response.json()['count'], 3)
        returned_types = response.json()['results']
        all_ids = [type['id'] for type in returned_types]

        self.assertIn(self.site1.pk, all_ids)
        self.assertIn(self.site2.pk, all_ids)
        self.assertIn(self.site3.pk, all_ids)
        self.assertNotIn(self.site4.pk, all_ids)


class OutdoorFilterBySuperRatingsTestCase(BaseApiTest):
    """ Test APIV2 filtering on ratings on sites in hierarchy
    """

    @classmethod
    def setUpTestData(cls):
        cls.site1 = outdoor_factory.SiteFactory()
        cls.rating_scale = outdoor_factory.RatingScaleFactory(practice=cls.site1.practice)
        cls.rating1 = outdoor_factory.RatingFactory(scale=cls.rating_scale)
        cls.rating2 = outdoor_factory.RatingFactory(scale=cls.rating_scale)
        cls.rating3 = outdoor_factory.RatingFactory(scale=cls.rating_scale)
        cls.rating4 = outdoor_factory.RatingFactory(scale=cls.rating_scale)
        cls.site2 = outdoor_factory.SiteFactory(parent=cls.site1)
        cls.site3 = outdoor_factory.SiteFactory(parent=cls.site2)
        cls.site4 = outdoor_factory.SiteFactory(parent=cls.site2)
        cls.site1.ratings.set([cls.rating1])
        cls.site2.ratings.set([cls.rating2])
        cls.site3.ratings.set([cls.rating3])
        cls.site4.ratings.set([cls.rating4])

    def test_filter_ratings_in_tree_hierarchy(self):
        response = self.get_site_list({'ratings_in_hierarchy': self.rating1.pk})
        self.assertEqual(response.status_code, 200)
        self.assertEqual(response.json()['count'], 1)
        returned_types = response.json()['results']
        all_ids = [type['id'] for type in returned_types]

        self.assertIn(self.site1.pk, all_ids)
        self.assertNotIn(self.site2.pk, all_ids)
        self.assertNotIn(self.site3.pk, all_ids)
        self.assertNotIn(self.site4.pk, all_ids)

    def test_filter_ratings_in_tree_hierarchy2(self):
        response = self.get_site_list({'ratings_in_hierarchy': self.rating3.pk})
        self.assertEqual(response.status_code, 200)
        self.assertEqual(response.json()['count'], 3)
        returned_types = response.json()['results']
        all_ids = [type['id'] for type in returned_types]

        self.assertIn(self.site1.pk, all_ids)
        self.assertIn(self.site2.pk, all_ids)
        self.assertIn(self.site3.pk, all_ids)
        self.assertNotIn(self.site4.pk, all_ids)

    def test_filter_ratings_in_tree_hierarchy3(self):
        response = self.get_site_list({'ratings_in_hierarchy': f"{self.rating3.pk}, {self.rating4.pk}"})
        self.assertEqual(response.status_code, 200)
        self.assertEqual(response.json()['count'], 4)
        returned_types = response.json()['results']
        all_ids = [type['id'] for type in returned_types]

        self.assertIn(self.site1.pk, all_ids)
        self.assertIn(self.site2.pk, all_ids)
        self.assertIn(self.site3.pk, all_ids)
        self.assertIn(self.site4.pk, all_ids)


class OutdoorSiteHierarchySerializingTestCase(BaseApiTest):
    """ Test APIV2 serialzing of parents and children in site detail
    """

    @classmethod
    def setUpTestData(cls):
        cls.site_root = outdoor_factory.SiteFactory(published=True)
        cls.site_node = outdoor_factory.SiteFactory(published=True, parent=cls.site_root)
        cls.site_leaf_published = outdoor_factory.SiteFactory(published=True, parent=cls.site_node)
        cls.site_leaf_published_2 = outdoor_factory.SiteFactory(published=True, parent=cls.site_node)
        cls.site_leaf_unpublished = outdoor_factory.SiteFactory(published=False, parent=cls.site_node)

        cls.site_root_unpublished = outdoor_factory.SiteFactory(published=False)
        cls.site_node_parent_unpublished = outdoor_factory.SiteFactory(published=True, parent=cls.site_root_unpublished)

        cls.site_root_fr = outdoor_factory.SiteFactory(published_fr=True)
        cls.site_node_fr = outdoor_factory.SiteFactory(published_fr=True, parent=cls.site_root_fr)
        cls.site_leaf_published_fr = outdoor_factory.SiteFactory(published_fr=True, parent=cls.site_node_fr)
        cls.site_leaf_published_not_fr = outdoor_factory.SiteFactory(published=True, published_fr=False, published_en=True, parent=cls.site_node_fr)
        cls.site_leaf_unpublished_fr = outdoor_factory.SiteFactory(published_fr=False, parent=cls.site_node_fr)

    def test_site_parent_published_serializing(self):
        response = self.get_site_detail(self.site_node.pk)
        self.assertEqual(response.status_code, 200)
        parent = response.json()['parent']
        self.assertEqual(parent, self.site_root.pk)

    def test_site_children_published_serializing(self):
        response = self.get_site_detail(self.site_node.pk)
        self.assertEqual(response.status_code, 200)
        children = response.json()['children']
        self.assertEqual(2, len(children))
        self.assertIn(self.site_leaf_published.pk, children)
        self.assertIn(self.site_leaf_published_2.pk, children)
        self.assertNotIn(self.site_leaf_unpublished.pk, children)

    def test_site_parent_unpublished_serializing(self):
        response = self.get_site_detail(self.site_node_parent_unpublished.pk)
        self.assertEqual(response.status_code, 200)
        parent = response.json()['parent']
        self.assertEqual(parent, None)
        self.assertIsNotNone(self.site_node_parent_unpublished.parent)

    def test_site_parent_and_children_serializing_by_lang(self):
        response = self.get_site_list({'language': 'fr'})
        self.assertEqual(response.status_code, 200)
        returned_sites = response.json()['results']
        site_published_fr = next((site for site in returned_sites if site['id'] == self.site_node_fr.pk), None)
        self.assertIsNotNone(site_published_fr)
        children = site_published_fr['children']
        self.assertEqual(1, len(children))
        self.assertIn(self.site_leaf_published_fr.pk, children)
        self.assertNotIn(self.site_leaf_published_not_fr.pk, children)
        self.assertNotIn(self.site_leaf_unpublished_fr.pk, children)
        parent = site_published_fr['parent']
        self.assertEqual(parent, self.site_root_fr.pk)


class OutdoorFilterByPracticesTestCase(BaseApiTest):
    """ Test APIV2 filtering by practices on courses
    """

    @classmethod
    def setUpTestData(cls):
        cls.practice = outdoor_factory.PracticeFactory()
        cls.site_practice = outdoor_factory.SiteFactory(practice=cls.practice)
        cls.course_practice = outdoor_factory.CourseFactory()
        cls.course_practice.parent_sites.set([cls.site_practice])
        cls.other_practice = outdoor_factory.PracticeFactory()
        cls.site_other_practice = outdoor_factory.SiteFactory(practice=cls.other_practice)
        cls.course_other_practice = outdoor_factory.CourseFactory()
        cls.course_other_practice.parent_sites.set([cls.site_other_practice])

        cls.site_no_practice = outdoor_factory.SiteFactory(practice=None)
        cls.course_site_no_practice = outdoor_factory.CourseFactory()
        cls.course_site_no_practice.parent_sites.set([cls.site_no_practice])

    def test_filter_practices_on_courses(self):
        response = self.get_course_list({'practices': self.practice.pk})
        self.assertEqual(response.status_code, 200)
        self.assertEqual(response.json()['count'], 1)
        returned_types = response.json()['results']
        all_ids = [type['id'] for type in returned_types]

        self.assertIn(self.course_practice.pk, all_ids)
        self.assertNotIn(self.course_site_no_practice.pk, all_ids)
        self.assertNotIn(self.course_other_practice.pk, all_ids)

    def test_filter_practices_on_courses2(self):
        self.course_practice.parent_sites.set([self.site_practice, self.site_other_practice])
        response = self.get_course_list({'practices': self.practice.pk})
        self.assertEqual(response.status_code, 200)
        self.assertEqual(response.json()['count'], 1)
        returned_types = response.json()['results']
        all_ids = [type['id'] for type in returned_types]

        self.assertIn(self.course_practice.pk, all_ids)
        self.assertNotIn(self.course_site_no_practice.pk, all_ids)
        self.assertNotIn(self.course_other_practice.pk, all_ids)


class OutdoorFilterByPortal(BaseApiTest):
    """ Test APIV2 filtering on ratings on sites in hierarchy
    """

    @classmethod
    def setUpTestData(cls):
        cls.portal = common_factory.TargetPortalFactory()
        cls.theme = common_factory.ThemeFactory()
        cls.site = outdoor_factory.SiteFactory()
        cls.site.portal.set([cls.portal.pk])
        cls.site.themes.set([cls.theme.pk])
        cls.course = outdoor_factory.CourseFactory()
        cls.course.parent_sites.set([cls.site.pk])
        cls.course2 = outdoor_factory.CourseFactory()
        cls.information_desk = tourism_factory.InformationDeskFactory()
        cls.site.information_desks.set([cls.information_desk])

    def test_filter_courses_by_portal(self):
        response = self.get_course_list({'portals': self.portal.pk})
        self.assertEqual(response.status_code, 200)
        self.assertEqual(response.json()['count'], 1)
        returned_types = response.json()['results']
        all_ids = [type['id'] for type in returned_types]

        self.assertIn(self.course.pk, all_ids)
        self.assertNotIn(self.course2.pk, all_ids)

    def test_filter_courses_by_themes(self):
        response = self.get_course_list({'themes': self.theme.pk})
        self.assertEqual(response.status_code, 200)
        self.assertEqual(response.json()['count'], 1)
        returned_types = response.json()['results']
        all_ids = [type['id'] for type in returned_types]

        self.assertIn(self.course.pk, all_ids)
        self.assertNotIn(self.course2.pk, all_ids)

    def test_filter_info_desks_by_portal_and_outdoor(self):
        response = self.get_informationdesk_list()
        self.assertEqual(response.status_code, 200)
        self.assertEqual(response.json()['count'], 1)
        returned_types = response.json()['results']
        all_ids = [type['id'] for type in returned_types]

        self.assertIn(self.information_desk.pk, all_ids)


class AltimetryCacheTests(BaseApiTest):
    """ Test APIV2 DEM serialization is cached
    """

    TMP_CACHES = {
        'default': {
            'BACKEND': 'django.core.cache.backends.filebased.FileBasedCache',
            'LOCATION': settings.CACHE_ROOT
        }
    }

    @classmethod
    def setUpTestData(cls):
        # Create a simple fake DEM
        with connection.cursor() as cur:
            cur.execute('INSERT INTO altimetry_dem (rast) VALUES (ST_MakeEmptyRaster(100, 125, 0, 125, 25, -25, 0, 0, %s))', [settings.SRID])
            cur.execute('UPDATE altimetry_dem SET rast = ST_AddBand(rast, \'16BSI\')')
            demvalues = [[0, 0, 3, 5], [2, 2, 10, 15], [5, 15, 20, 25], [20, 25, 30, 35], [30, 35, 40, 45]]
            for y in range(0, 5):
                for x in range(0, 4):
                    cur.execute('UPDATE altimetry_dem SET rast = ST_SetValue(rast, %s, %s, %s::float)', [x + 1, y + 1, demvalues[y][x]])
        cls.path = core_factory.PathFactory.create(geom=LineString((1, 101), (81, 101), (81, 99)))
        cls.trek = trek_factory.TrekFactory.create(paths=[cls.path])

    @skipIf(not settings.TREKKING_TOPOLOGY_ENABLED, 'Test with dynamic segmentation only')
    def test_cache_is_used_when_getting_trek_DEM(self):
        # There are 8 queries to get trek DEM
        with self.assertNumQueries(8):
            response = self.client.get(reverse('apiv2:trek-dem', args=(self.trek.pk,)))
        self.assertEqual(response.status_code, 200)
        self.assertEqual(response['Content-Type'], 'application/json')
        # When cache is used there are only 7 queries to get trek DEM
        with self.assertNumQueries(7):
            response = self.client.get(reverse('apiv2:trek-dem', args=(self.trek.pk,)))
        self.assertEqual(response.status_code, 200)
        self.assertEqual(response['Content-Type'], 'application/json')

    @skipIf(settings.TREKKING_TOPOLOGY_ENABLED, 'Test without dynamic segmentation only')
    def test_cache_is_used_when_getting_trek_DEM_nds(self):
        self.trek = trek_factory.TrekFactory.create(geom=LineString((1, 101), (81, 101), (81, 99)))
        # There are 8 queries to get trek DEM
        with self.assertNumQueries(8):
            response = self.client.get(reverse('apiv2:trek-dem', args=(self.trek.pk,)))
        self.assertEqual(response.status_code, 200)
        self.assertEqual(response['Content-Type'], 'application/json')
        # When cache is used there are only 7 queries to get trek DEM
        with self.assertNumQueries(7):
            response = self.client.get(reverse('apiv2:trek-dem', args=(self.trek.pk,)))
        self.assertEqual(response.status_code, 200)
        self.assertEqual(response['Content-Type'], 'application/json')

    def test_cache_is_used_when_getting_trek_profile(self):
        # There are 8 queries to get trek profile
        with self.assertNumQueries(8):
            response = self.client.get(reverse('apiv2:trek-profile', args=(self.trek.pk,)))
        self.assertEqual(response.status_code, 200)
        self.assertEqual(response['Content-Type'], 'application/json')
        self.assertIn("profile", response.json().keys())
        # When cache is used there are only 7 queries to get trek profile
        with self.assertNumQueries(7):
            response = self.client.get(reverse('apiv2:trek-profile', args=(self.trek.pk,)))
        self.assertEqual(response.status_code, 200)
        self.assertEqual(response['Content-Type'], 'application/json')
        self.assertIn("profile", response.json().keys())

    # Override default cache with fat cache since we can't use memcached in tests
    @override_settings(CACHES=TMP_CACHES)
    def test_cache_is_used_when_getting_trek_profile_svg(self):
        # There are 8 queries to get trek profile svg
        with self.assertNumQueries(8):
            response = self.client.get(reverse('apiv2:trek-profile', args=(self.trek.pk,)), {"format": "svg"})
        self.assertEqual(response.status_code, 200)
        self.assertEqual(response['Content-Type'], 'image/svg+xml')
        # When cache is used there are only 7 queries to get trek profile
        with self.assertNumQueries(7):
            response = self.client.get(reverse('apiv2:trek-profile', args=(self.trek.pk,)), {"format": "svg"})
        self.assertEqual(response.status_code, 200)
        self.assertEqual(response['Content-Type'], 'image/svg+xml')<|MERGE_RESOLUTION|>--- conflicted
+++ resolved
@@ -213,11 +213,7 @@
 TOURISTIC_EVENT_DETAIL_JSON_STRUCTURE = sorted([
     'id', 'accessibility', 'approved', 'attachments', 'begin_date', 'booking', 'cities', 'contact', 'create_datetime',
     'description', 'description_teaser', 'duration', 'email', 'end_date', 'external_id', 'geometry',
-<<<<<<< HEAD
-    'meeting_point', 'meeting_time', 'name', 'organizer', 'bookable', 'capacity', 'pdf', 'portal',
-=======
-    'meeting_point', 'start_time', 'end_time', 'name', 'organizer', 'participant_number', 'pdf', 'portal',
->>>>>>> 93220cce
+    'meeting_point', 'start_time', 'end_time', 'name', 'organizer', 'bookable', 'capacity', 'pdf', 'portal',
     'practical_info', 'provider', 'published', 'source', 'speaker', 'structure', 'target_audience', 'themes',
     'type', 'update_datetime', 'url', 'uuid', 'website', 'cancelled', 'cancellation_reason'
 ])
