--- conflicted
+++ resolved
@@ -49,13 +49,8 @@
 
 TOURISTIC_EVENT_LIST_PROPERTIES_GEOJSON_STRUCTURE = sorted([
     'id', 'name', 'description_teaser', 'description', 'themes', 'pictures', 'begin_date', 'end_date', 'duration',
-<<<<<<< HEAD
-    'meeting_time', 'contact', 'email', 'website', 'organizer', 'speaker', 'type', 'accessibility', 'meeting_point',
+    'start_time', 'contact', 'email', 'website', 'organizer', 'speaker', 'type', 'accessibility', 'meeting_point',
     'capacity', 'booking', 'target_audience', 'practical_info', 'approved',
-=======
-    'start_time', 'contact', 'email', 'website', 'organizer', 'speaker', 'type', 'accessibility', 'meeting_point',
-    'participant_number', 'booking', 'target_audience', 'practical_info', 'approved',
->>>>>>> 93220cce
 ])
 
 TOURISTIC_CONTENT_LIST_PROPERTIES_GEOJSON_STRUCTURE = sorted([
