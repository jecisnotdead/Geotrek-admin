--- conflicted
+++ resolved
@@ -578,7 +578,6 @@
     'django.contrib.auth.hashers.UnsaltedMD5PasswordHasher',  # Used for extern authent
 ]
 
-<<<<<<< HEAD
 MAILALERTSUBJECT = _("Geotrek : Signal a mistake")
 MAILALERTMESSAGE = _("""Hello,
 
@@ -663,9 +662,9 @@
         },
     }
 }
-=======
+
 BLADE_CODE_TYPE = int
 BLADE_CODE_FORMAT = u"{signagecode}-{bladenumber}"
 LINE_CODE_FORMAT = u"{signagecode}-{bladenumber}-{linenumber}"
->>>>>>> 58c5286c
+
 SHOW_EXTREMITIES = False