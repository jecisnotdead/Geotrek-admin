import json
from datetime import datetime
from unittest import mock

from django.conf import settings
from django.contrib.auth.models import Permission
from django.core import mail
<<<<<<< HEAD
from django.utils.module_loading import import_string

from django.core.cache import caches
from django.test import TestCase
from django.test.utils import override_settings
from django.urls.base import reverse
=======
from django.core.cache import caches
from django.test import TestCase
from django.test.utils import override_settings
>>>>>>> e068c484
from django.utils.translation import gettext_lazy as _
from mapentity.tests.factories import SuperUserFactory, UserFactory
from rest_framework.test import APIClient

from geotrek.common.tests import CommonTest, TranslationResetMixin
from geotrek.common.utils.testdata import (get_dummy_uploaded_file,
                                           get_dummy_uploaded_image,
                                           get_dummy_uploaded_image_svg)
from geotrek.feedback import models as feedback_models
from geotrek.feedback.tests import factories as feedback_factories
<<<<<<< HEAD


class ReportModelTest(TestCase):
    """Test some custom model"""

    def test_default_no_status(self):
        my_report = feedback_factories.ReportFactory()
        self.assertEqual(my_report.status, None)

    def test_default_status_exists(self):
        self.default_status = feedback_factories.ReportStatusFactory(label="Nouveau")
        my_report = feedback_factories.ReportFactory()
        self.assertEqual(my_report.status, self.default_status)
=======
>>>>>>> e068c484


class ReportViewsetMailSend(TestCase):

    @override_settings(SURICATE_REPORT_SETTINGS={"URL": "http://suricate.example.com",
                                                 "ID_ORIGIN": "geotrek",
                                                 "PRIVATE_KEY_CLIENT_SERVER": "",
                                                 "PRIVATE_KEY_SERVER_CLIENT": "",
                                                 "AUTH": ("", "")})
    @override_settings(SURICATE_REPORT_ENABLED=True)
    @override_settings(SURICATE_MANAGEMENTT_ENABLED=False)
    @mock.patch("geotrek.feedback.helpers.requests.post")
    def test_mail_send_on_request(self, mocked_post):
        mock_response = mock.Mock()
        mock_response.content = json.dumps({"code_ok": 'true'}).encode()
        mock_response.status_code = 200
        mocked_post.return_value = mock_response
        self.client.post(
            '/api/en/reports/report',
            {
                'geom': '{\"type\":\"Point\",\"coordinates\":[4.3728446995373815,43.856935212211454]}',
                'email': 'test@geotrek.local',
                'comment': 'Test comment',
                'activity': feedback_factories.ReportActivityFactory.create().pk,
                'problem_magnitude': feedback_factories.ReportProblemMagnitudeFactory.create().pk,
            })
        self.assertEqual(len(mail.outbox), 2)
        self.assertEqual(mail.outbox[1].subject, "Geotrek : Signal a mistake")
        self.assertIn("We acknowledge receipt of your feedback", mail.outbox[1].body)
        self.assertEqual(mail.outbox[1].from_email, settings.DEFAULT_FROM_EMAIL)


<<<<<<< HEAD
class ReportSerializationOptmizeTests(TestCase):

    def setUp(cls):
        cls.user = SuperUserFactory.create()
        cls.client.force_login(cls.user)
        cls.classified_status = feedback_factories.ReportStatusFactory(suricate_id='classified', label="Classé sans suite")
        cls.filed_status = feedback_factories.ReportStatusFactory(suricate_id='filed', label="Classé sans suite")
=======
class ReportSerializationOptimizeTests(TestCase):

    @classmethod
    def setUpTestData(cls):
        cls.user = SuperUserFactory.create()
        cls.classified_status = feedback_factories.ReportStatusFactory(identifier='classified', label="Classé sans suite")
        cls.filed_status = feedback_factories.ReportStatusFactory(identifier='filed', label="Classé sans suite")
>>>>>>> e068c484
        cls.classified_report_1 = feedback_factories.ReportFactory(status=cls.classified_status)
        cls.classified_report_2 = feedback_factories.ReportFactory(status=cls.classified_status)
        cls.classified_report_3 = feedback_factories.ReportFactory(status=cls.classified_status)
        cls.filed_report = feedback_factories.ReportFactory(status=cls.filed_status)

<<<<<<< HEAD
=======
    def setUp(cls):
        cls.client.force_login(cls.user)

>>>>>>> e068c484
    def test_report_layer_cache(self):
        """
        This test check report's per status cache work independently
        """
        cache = caches[settings.MAPENTITY_CONFIG['GEOJSON_LAYERS_CACHE_BACKEND']]

        # There are 5 queries to get layer
        with self.assertNumQueries(5):
            response = self.client.get("/api/report/report.geojson?_status_id=classified")
        self.assertEqual(len(response.json()['features']), 3)

        # We check the content was created and cached
        last_update_status = feedback_models.Report.latest_updated_by_status("classified")
<<<<<<< HEAD
        geojson_lookup_status = 'en_report_%sclassified_json_layer' % last_update_status.strftime('%y%m%d%H%M%S%f')
=======
        geojson_lookup_status = 'en_report_%s_classified_json_layer' % last_update_status.isoformat()
>>>>>>> e068c484
        content_per_status = cache.get(geojson_lookup_status)

        self.assertEqual(response.content, content_per_status)

        # We have 1 less query because the generation of report was cached
        with self.assertNumQueries(4):
            self.client.get("/api/report/report.geojson?_status_id=classified")

        self.classified_report_4 = feedback_factories.ReportFactory(status=self.classified_status)

        # Cache is updated when we add a report
        with self.assertNumQueries(5):
            self.client.get("/api/report/report.geojson?_status_id=classified")

        self.filed_report = feedback_factories.ReportFactory(status=self.filed_status)


class ReportViewsTest(CommonTest):
    model = feedback_models.Report
    modelfactory = feedback_factories.ReportFactory
    userfactory = SuperUserFactory
    expected_json_geom = {
        'type': 'Point',
        'coordinates': [3.0, 46.5],
    }
    extra_column_list = ['email', 'comment', 'advice']

    def get_expected_json_attrs(self):
        return {
            'activity': self.obj.activity.pk,
            'category': self.obj.category.pk,
            'comment': self.obj.comment,
            'related_trek': None,
            'email': self.obj.email,
            'status': self.obj.status.pk,
            'problem_magnitude': self.obj.problem_magnitude.pk
        }

    def get_bad_data(self):
        return {'geom': 'FOO'}, _('Invalid geometry value.')

    def get_good_data(self):
        return {
            'geom': '{"type": "Point", "coordinates": [0, 0]}',
            'email': 'yeah@you.com',
            'activity': feedback_factories.ReportActivityFactory.create().pk,
            'problem_magnitude': feedback_factories.ReportProblemMagnitudeFactory.create().pk,
        }

    def test_good_data_with_name(self):
        """Test report created if `name` in data"""
        data = self.get_good_data()
        data['name'] = 'Anonymous'
        self.login()
        response = self.client.post(self._get_add_url(), data)
        self.assertEqual(response.status_code, 302)
        obj = self.model.objects.last()
        self.assertEqual(obj.email, data['email'])
        self.logout()

    def test_crud_status(self):
        if self.model is None:
            return  # Abstract test should not run

        self.login()

        obj = self.modelfactory()

        response = self.client.get(obj.get_list_url())
        self.assertEqual(response.status_code, 200)

        response = self.client.get(obj.get_detail_url().replace(str(obj.pk), '1234567890'))
        self.assertEqual(response.status_code, 404)

        response = self.client.get(obj.get_detail_url())
        self.assertEqual(response.status_code, 200)

        response = self.client.get(obj.get_update_url())
        self.assertEqual(response.status_code, 200)
        self._post_update_form(obj)
        self._check_update_geom_permission(response)

        response = self.client.get(obj.get_delete_url())
        self.assertEqual(response.status_code, 200)

        url = obj.get_detail_url()
        obj.delete()
        response = self.client.get(url)
        # No delete mixin
        self.assertEqual(response.status_code, 200)

        self._post_add_form()

        # Test to update without login
        self.logout()

        obj = self.modelfactory()

        response = self.client.get(self.model.get_add_url())
        self.assertEqual(response.status_code, 302)
        response = self.client.get(obj.get_update_url())
        self.assertEqual(response.status_code, 302)

    def test_custom_columns_mixin_on_list(self):
        # Assert columns equal mandatory columns plus custom extra columns
        if self.model is None:
            return
        with override_settings(COLUMNS_LISTS={'feedback_view': self.extra_column_list}):
            self.assertEqual(import_string(f'geotrek.{self.model._meta.app_label}.views.{self.model.__name__}List')().columns,
                             ['id', 'email', 'activity', 'email', 'comment', 'advice'])

    def test_custom_columns_mixin_on_export(self):
        # Assert columns equal mandatory columns plus custom extra columns
        if self.model is None:
            return
        with override_settings(COLUMNS_LISTS={'feedback_export': self.extra_column_list}):
            self.assertEqual(import_string(f'geotrek.{self.model._meta.app_label}.views.{self.model.__name__}FormatList')().columns,
                             ['id', 'email', 'comment', 'advice'])


class BaseAPITest(TestCase):
    def setUp(self):
        self.user = UserFactory(password='booh')
        perm = Permission.objects.get_by_natural_key('add_report', 'feedback', 'report')
        self.user.user_permissions.add(perm)

        self.login_url = '/login/'

    def login(self):
        response = self.client.get(self.login_url)
        csrftoken = response.cookies.get('csrftoken', '')
        response = self.client.post(self.login_url,
                                    {'username': self.user.username,
                                     'password': 'booh',
                                     'csrfmiddlewaretoken': csrftoken},
                                    allow_redirects=False)
        self.assertEqual(response.status_code, 302)


class CreateReportsAPITest(BaseAPITest):
    def setUp(self):
        super().setUp()
        self.add_url = '/api/en/reports/report'
        self.data = {
            'geom': '{"type": "Point", "coordinates": [3, 46.5]}',
            'email': 'yeah@you.com',
            'activity': feedback_factories.ReportActivityFactory.create().pk,
            'problem_magnitude': feedback_factories.ReportProblemMagnitudeFactory.create().pk,
        }

    def post_report_data(self, data):
        client = APIClient()
        response = client.post(self.add_url, data=data,
                               allow_redirects=False)
        self.assertEqual(response.status_code, 201)

    def test_reports_can_be_created_using_post(self):
        self.post_report_data(self.data)
        self.assertTrue(feedback_models.Report.objects.filter(email='yeah@you.com').exists())
        report = feedback_models.Report.objects.get()
        self.assertAlmostEqual(report.geom.x, 700000)
        self.assertAlmostEqual(report.geom.y, 6600000)

    def test_reports_can_be_created_without_geom(self):
        self.data.pop('geom')
        self.post_report_data(self.data)
        self.assertTrue(feedback_models.Report.objects.filter(email='yeah@you.com').exists())

    def test_reports_with_file(self):
        self.data['file'] = get_dummy_uploaded_file()
        self.data['csv'] = get_dummy_uploaded_image_svg()
        self.data['image'] = get_dummy_uploaded_image()
        self.post_report_data(self.data)
        self.assertTrue(feedback_models.Report.objects.filter(email='yeah@you.com').exists())
        report = feedback_models.Report.objects.get()
        self.assertEqual(report.attachments.count(), 3)


class ListCategoriesTest(TranslationResetMixin, BaseAPITest):
    def setUp(self):
        super().setUp()
        self.cat = feedback_factories.ReportCategoryFactory(label_it='Obstaculo')

    def test_categories_can_be_obtained_as_json(self):
        response = self.client.get('/api/en/feedback/categories.json')
        self.assertEqual(response.status_code, 200)
        data = response.json()
        self.assertEqual(data[0]['id'], self.cat.id)
        self.assertEqual(data[0]['label'], self.cat.label)

    def test_categories_are_translated(self):
        response = self.client.get('/api/it/feedback/categories.json')
        self.assertEqual(response.status_code, 200)
        data = response.json()
        self.assertEqual(data[0]['label'], self.cat.label_it)


class ListOptionsTest(TranslationResetMixin, BaseAPITest):
    def setUp(self):
        super().setUp()
        self.activity = feedback_factories.ReportActivityFactory(label_it='Hiking')
        self.cat = feedback_factories.ReportCategoryFactory(label_it='Obstaculo')
        self.pb_magnitude = feedback_factories.ReportProblemMagnitudeFactory(label_it='Possible')

    def test_options_can_be_obtained_as_json(self):
        response = self.client.get('/api/en/feedback/options.json')
        self.assertEqual(response.status_code, 200)
        data = response.json()
        self.assertEqual(data['activities'][0]['id'], self.activity.id)
        self.assertEqual(data['activities'][0]['label'], self.activity.label)
        self.assertEqual(data['categories'][0]['id'], self.cat.id)
        self.assertEqual(data['categories'][0]['label'], self.cat.label)
        self.assertEqual(data['magnitudeProblems'][0]['id'], self.pb_magnitude.id)
        self.assertEqual(data['magnitudeProblems'][0]['label'], self.pb_magnitude.label)

    def test_options_are_translated(self):
        response = self.client.get('/api/it/feedback/options.json')
        self.assertEqual(response.status_code, 200)
        data = response.json()
        self.assertEqual(data['activities'][0]['label'], self.activity.label_it)
        self.assertEqual(data['categories'][0]['label'], self.cat.label_it)
        self.assertEqual(data['magnitudeProblems'][0]['label'], self.pb_magnitude.label_it)

    def test_display_dates(self):
        date_time_1 = datetime.strptime("24/03/21 20:51", '%d/%m/%y %H:%M')
        date_time_2 = datetime.strptime("28/03/21 5:51", '%d/%m/%y %H:%M')
        r = feedback_factories.ReportFactory(created_in_suricate=date_time_1, last_updated_in_suricate=date_time_2)
        self.assertEqual("03/24/2021 8:51 p.m.", r.created_in_suricate_display)
        self.assertEqual("03/28/2021 5:51 a.m.", r.last_updated_in_suricate_display)<|MERGE_RESOLUTION|>--- conflicted
+++ resolved
@@ -5,18 +5,9 @@
 from django.conf import settings
 from django.contrib.auth.models import Permission
 from django.core import mail
-<<<<<<< HEAD
-from django.utils.module_loading import import_string
-
 from django.core.cache import caches
 from django.test import TestCase
 from django.test.utils import override_settings
-from django.urls.base import reverse
-=======
-from django.core.cache import caches
-from django.test import TestCase
-from django.test.utils import override_settings
->>>>>>> e068c484
 from django.utils.translation import gettext_lazy as _
 from mapentity.tests.factories import SuperUserFactory, UserFactory
 from rest_framework.test import APIClient
@@ -27,22 +18,6 @@
                                            get_dummy_uploaded_image_svg)
 from geotrek.feedback import models as feedback_models
 from geotrek.feedback.tests import factories as feedback_factories
-<<<<<<< HEAD
-
-
-class ReportModelTest(TestCase):
-    """Test some custom model"""
-
-    def test_default_no_status(self):
-        my_report = feedback_factories.ReportFactory()
-        self.assertEqual(my_report.status, None)
-
-    def test_default_status_exists(self):
-        self.default_status = feedback_factories.ReportStatusFactory(label="Nouveau")
-        my_report = feedback_factories.ReportFactory()
-        self.assertEqual(my_report.status, self.default_status)
-=======
->>>>>>> e068c484
 
 
 class ReportViewsetMailSend(TestCase):
@@ -75,34 +50,21 @@
         self.assertEqual(mail.outbox[1].from_email, settings.DEFAULT_FROM_EMAIL)
 
 
-<<<<<<< HEAD
-class ReportSerializationOptmizeTests(TestCase):
-
-    def setUp(cls):
-        cls.user = SuperUserFactory.create()
-        cls.client.force_login(cls.user)
-        cls.classified_status = feedback_factories.ReportStatusFactory(suricate_id='classified', label="Classé sans suite")
-        cls.filed_status = feedback_factories.ReportStatusFactory(suricate_id='filed', label="Classé sans suite")
-=======
 class ReportSerializationOptimizeTests(TestCase):
-
+    
     @classmethod
     def setUpTestData(cls):
         cls.user = SuperUserFactory.create()
         cls.classified_status = feedback_factories.ReportStatusFactory(identifier='classified', label="Classé sans suite")
         cls.filed_status = feedback_factories.ReportStatusFactory(identifier='filed', label="Classé sans suite")
->>>>>>> e068c484
         cls.classified_report_1 = feedback_factories.ReportFactory(status=cls.classified_status)
         cls.classified_report_2 = feedback_factories.ReportFactory(status=cls.classified_status)
         cls.classified_report_3 = feedback_factories.ReportFactory(status=cls.classified_status)
         cls.filed_report = feedback_factories.ReportFactory(status=cls.filed_status)
 
-<<<<<<< HEAD
-=======
     def setUp(cls):
         cls.client.force_login(cls.user)
 
->>>>>>> e068c484
     def test_report_layer_cache(self):
         """
         This test check report's per status cache work independently
@@ -116,11 +78,7 @@
 
         # We check the content was created and cached
         last_update_status = feedback_models.Report.latest_updated_by_status("classified")
-<<<<<<< HEAD
-        geojson_lookup_status = 'en_report_%sclassified_json_layer' % last_update_status.strftime('%y%m%d%H%M%S%f')
-=======
         geojson_lookup_status = 'en_report_%s_classified_json_layer' % last_update_status.isoformat()
->>>>>>> e068c484
         content_per_status = cache.get(geojson_lookup_status)
 
         self.assertEqual(response.content, content_per_status)
