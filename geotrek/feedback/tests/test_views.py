--- conflicted
+++ resolved
@@ -16,15 +16,10 @@
 from mapentity.tests.factories import SuperUserFactory, UserFactory
 from rest_framework.test import APIClient
 
-<<<<<<< HEAD
-from geotrek.common.tests import CommonTest, TranslationResetMixin
+from geotrek.common.tests import CommonTest, TranslationResetMixin, GeotrekAPITestCase
 from geotrek.common.utils.testdata import (get_dummy_uploaded_file,
                                            get_dummy_uploaded_image,
                                            get_dummy_uploaded_image_svg)
-=======
-from geotrek.common.tests import CommonTest, TranslationResetMixin, GeotrekAPITestCase
-from geotrek.common.utils.testdata import get_dummy_uploaded_image_svg, get_dummy_uploaded_image, get_dummy_uploaded_file
->>>>>>> c10db4bb
 from geotrek.feedback import models as feedback_models
 from geotrek.feedback.tests import factories as feedback_factories
 from geotrek.feedback.tests.test_suricate_sync import SURICATE_REPORT_SETTINGS, test_for_all_suricate_modes, test_for_management_mode, test_for_report_and_basic_modes, test_for_workflow_mode
@@ -56,7 +51,6 @@
         self.assertEqual(mail.outbox[1].from_email, settings.DEFAULT_FROM_EMAIL)
 
 
-<<<<<<< HEAD
 class ReportSerializationOptimizeTests(TestCase):
 
     @classmethod
@@ -106,10 +100,7 @@
         self.filed_report = feedback_factories.ReportFactory(status=self.filed_status)
 
 
-class ReportViewsTest(CommonTest):
-=======
 class ReportViewsTest(GeotrekAPITestCase, CommonTest):
->>>>>>> c10db4bb
     model = feedback_models.Report
     modelfactory = feedback_factories.ReportFactory
     userfactory = SuperUserFactory
