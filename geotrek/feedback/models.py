import html
import json
import logging
from datetime import timedelta
from uuid import uuid4

from colorfield.fields import ColorField
from django.conf import settings
from django.contrib.auth.models import User
from django.contrib.contenttypes.models import ContentType
from django.contrib.gis.db import models
from django.core.mail import mail_managers, send_mail
from django.db.models import F
from django.db.models.query_utils import Q
from django.template.loader import render_to_string
from django.utils import timezone
from django.utils.formats import date_format
from django.utils.translation import gettext_lazy as _
from mapentity.models import MapEntityMixin

<<<<<<< HEAD
from geotrek.common.mixins import (AddPropertyMixin, NoDeleteMixin,
                                   PicturesMixin, TimeStampedModelMixin)
=======
from geotrek.common.mixins.models import AddPropertyMixin, NoDeleteMixin, PicturesMixin, TimeStampedModelMixin
>>>>>>> c10db4bb
from geotrek.common.utils import intersecting
from geotrek.core.models import Path
from geotrek.trekking.models import POI, Service, Trek
from geotrek.zoning.mixins import ZoningPropertiesMixin

from .helpers import SuricateMessenger

if 'geotrek.maintenance' in settings.INSTALLED_APPS:
    from geotrek.maintenance.models import Intervention

logger = logging.getLogger(__name__)


# This dict stores status changes that send an email and an API request
NOTIFY_SURICATE_AND_SENTINEL = {
    'filed': ['classified', 'waiting'],
    'created': ['classified', 'waiting'],
    'solved_intervention': ['solved']
}

STATUS_WHEN_REPORT_IS_LATE = {
    'waiting': 'late_intervention',
    'programmed': 'late_resolution',
}


def status_default():
    """Set status to New by default"""
    new_status_query = ReportStatus.objects.filter(label="Nouveau")
    if new_status_query:
        return new_status_query.get().pk
    return None


class SelectableUserManager(models.Manager):

    def get_queryset(self):
        return super().get_queryset().filter(userprofile__isnull=False)


class SelectableUser(User):

    objects = SelectableUserManager()

    class Meta:
        proxy = True

    def __str__(self):
        return f"{self.username} ({self.email})"


class RequestType(models.TextChoices):
    GET = 'GET', 'Get Request'
    POST = 'POST', 'Post Request'


class SuricateAPI(models.TextChoices):
    STANDARD = 'STA', 'Standard API'
    MANAGEMENT = 'MAN', 'Management API'


class PendingSuricateAPIRequest(models.Model):

    request_type = models.CharField(max_length=4, choices=RequestType.choices)
    api = models.CharField(max_length=3, choices=SuricateAPI.choices)
    endpoint = models.CharField(max_length=40, null=False, blank=False)
    params = models.JSONField(max_length=300, null=False, blank=False)
    error_message = models.TextField(null=False, blank=False)
    retries = models.IntegerField(blank=False, default=0)

    def raise_sync_error_flag_on_report(self, external_uuid):
        report = Report.objects.filter(external_uuid=external_uuid)
        report.update(sync_errors=F('sync_errors') + 1)

    def remove_sync_error_flag_on_report(self, external_uuid):
        report = Report.objects.filter(external_uuid=external_uuid)
        report.update(sync_errors=F('sync_errors') - 1)

    def save(self, *args, **kwargs):
        # Set sync_errors flag on report
        if 'uid_alerte' in self.params and self.pk is None:
            uuid = json.loads(self.params)["uid_alerte"]
            self.raise_sync_error_flag_on_report(uuid)
        super().save(*args, **kwargs)

    def delete(self, *args, **kwargs):
        # Remove sync_errors flag from report
        if 'uid_alerte' in self.params:
            uuid = json.loads(self.params)["uid_alerte"]
            self.remove_sync_error_flag_on_report(uuid)
        super().delete(*args, **kwargs)


class Report(MapEntityMixin, PicturesMixin, TimeStampedModelMixin, NoDeleteMixin, AddPropertyMixin, ZoningPropertiesMixin):
    """User reports, submitted via *Geotrek-rando* or parsed from Suricate API."""

    email = models.EmailField(verbose_name=_("Email"))
    comment = models.TextField(blank=True, default="", verbose_name=_("Comment"))
    activity = models.ForeignKey(
        "ReportActivity",
        on_delete=models.CASCADE,
        null=True,
        blank=True,
        verbose_name=_("Activity"),
    )
    category = models.ForeignKey(
        "ReportCategory",
        on_delete=models.CASCADE,
        null=True,
        blank=True,
        verbose_name=_("Category"),
    )
    problem_magnitude = models.ForeignKey(
        "ReportProblemMagnitude",
        null=True,
        blank=True,
        on_delete=models.CASCADE,
        verbose_name=_("Problem magnitude"),
    )
    status = models.ForeignKey(
        "ReportStatus",
        on_delete=models.CASCADE,
        null=True,
        blank=True,
        default=status_default,
        verbose_name=_("Status"),
    )
    geom = models.PointField(
        null=True,
        blank=True,
        default=None,
        verbose_name=_("Location"),
        srid=settings.SRID,
    )
    related_trek = models.ForeignKey(
        Trek,
        null=True,
        blank=True,
        on_delete=models.PROTECT,
        verbose_name=_("Related trek"),
    )
    created_in_suricate = models.DateTimeField(
        blank=True, null=True,
        verbose_name=_("Creation date in Suricate")
    )
    external_uuid = models.UUIDField(
        editable=False, unique=True, null=True, verbose_name=_("Identifier")
    )
    uuid = models.UUIDField(default=uuid4, editable=False, unique=True)
    eid = models.CharField(blank=True, max_length=1024, default="", verbose_name=_('External id'))
    locked = models.BooleanField(default=False, verbose_name=_("Locked"))
    origin = models.CharField(
        blank=True, null=True, default="unknown", max_length=100, verbose_name=_("Origin")
    )
    last_updated_in_suricate = models.DateTimeField(
        blank=True, null=True,
        verbose_name=_("Last updated in Suricate")
    )
    assigned_user = models.ForeignKey(
        SelectableUser,
        blank=True,
        on_delete=models.PROTECT,
        null=True,
        verbose_name=_("Supervisor"),
        related_name="reports"
    )
    uses_timers = models.BooleanField(verbose_name=_("Use timers"), default=False, help_text=_("Launch timers to alert supervisor if report is not being treated on time"))
    sync_errors = models.IntegerField(verbose_name=_("Synchronisation error"), default=0, help_text=_("Synchronisation with Suricate is currently pending due to connection problems"))
    mail_errors = models.IntegerField(verbose_name=_("Mail error"), default=0, help_text=_("A notification email could not be sent. Please contact an administrator"))

    class Meta:
        verbose_name = _("Report")
        verbose_name_plural = _("Reports")
        ordering = ["-date_insert"]

    def __str__(self):
        if self.email:
            return self.email
        return "Anonymous report"

    @property
    def email_display(self):
        return '<a data-pk="%s" href="%s" title="%s" >%s</a>' % (
            self.pk,
            self.get_detail_url(),
            self,
            self,
        )

    @classmethod
    def get_suricate_messenger(cls):
        return SuricateMessenger(PendingSuricateAPIRequest)

    @property
    def full_url(self):
        try:
            return "{}{}".format(settings.ALLOWED_HOSTS[0], self.get_detail_url())
        except KeyError:
            # Do not display url if there is no ALLOWED_HOSTS
            return ""

    @classmethod
    def get_create_label(cls):
        return _("Add a new feedback")

    @property
    def geom_wgs84(self):
        return self.geom.transform(4326, clone=True)

    @property
    def color(self):
        default = settings.MAPENTITY_CONFIG.get('MAP_STYLES', {}).get("detail", {}).get("color", "#ffff00")
        if not(settings.ENABLE_REPORT_COLORS_PER_STATUS) or self.status is None or self.status.color is None:
            return default
        else:
            return self.status.color

    @property
    def comment_text(self):
        return html.unescape(self.comment)

    def send_report_to_managers(self, template_name="feedback/report_email.txt"):
        subject = _("Feedback from {email}").format(email=self.email)
        message = render_to_string(template_name, {"report": self})
        mail_managers(subject, message, fail_silently=False)

    def try_send_report_to_managers(self):
        try:
            self.send_report_to_managers()
        except Exception as e:
            logger.error("Email could not be sent to managers.")
            logger.exception(e)  # This sends an email to admins :)

    def save_no_suricate(self, *args, **kwargs):
        """Save method for No Suricate mode"""
        if self.pk is None:  # New report should alert
            self.try_send_report_to_managers()
        super().save(*args, **kwargs)  # Report updates should do nothing more

    def save_suricate_report_mode(self, *args, **kwargs):
        """Save method for Suricate Report mode"""
        if self.pk is None:  # New report should alert managers AND be sent to Suricate
            self.try_send_report_to_managers()
            self.get_suricate_messenger().post_report(self)
        super().save(*args, **kwargs)  # Report updates should do nothing more

    def save_suricate_management_mode(self, *args, **kwargs):
        """Save method for Suricate Management mode"""
        if self.pk is None:  # This is a new report
            if self.external_uuid is None:  # This new report comes from Rando or Admin : let Suricate handle it first, don't even save it
                self.get_suricate_messenger().post_report(self)
            else:  # This new report comes from Suricate : save
                super().save(*args, **kwargs)
        else:  # Report updates should do nothing more
            super().save(*args, **kwargs)

    def save_suricate_workflow_mode(self, *args, **kwargs):
        """Save method for Suricate Management mode"""
        if self.pk is None:  # This is a new report
            if self.external_uuid is None:  # This new report comes from Rando or Admin : let Suricate handle it first, don't even save it
                self.get_suricate_messenger().post_report(self)
            else:  # This new report comes from Suricate : assign workflow manager if needed and save
                if self.status.identifier in ['filed', 'created']:
                    self.assigned_user = WorkflowManager.objects.first().user
                super().save(*args, **kwargs)
        else:  # Report updates should do nothing more
            super().save(*args, **kwargs)

    def attach_email(self, message, to):
        date = timezone.now()
        author = f"{settings.DEFAULT_FROM_EMAIL} {_('to')} {to}"
        content = message
        type = _("Follow-up message generated by Geotrek")
        # Create message object
        AttachedMessage.objects.create(
            date=date,
            report=self,
            author=author,
            content=content,
            type=type
        )

    def try_send_email(self, subject, message):
        try:
            success = send_mail(subject, message, settings.DEFAULT_FROM_EMAIL, [self.assigned_user.email], fail_silently=False)
        except Exception as e:
            success = 0  # 0 mails successfully sent
            logger.error("Email could not be sent to report's assigned user.")
            logger.exception(e)  # This sends an email to admins :)
            # Save failed email to database
            PendingEmail.objects.create(
                recipient=self.assigned_user.email,
                subject=subject,
                message=message,
                error_message=e.args,
                report=self
            )
        finally:
            if success == 1:
                self.attach_email(message, self.assigned_user.email)

    @property
    def formatted_external_uuid(self):
        """
        Formatted UUIDs as they are found in Suricate
        stored:   13D3CBEF-ED65-1184-53DC-47EBCC7BE0FD
        expected: 13D3CBEF-ED65-1184-53DC47EBCC7BE0FD
        """
        uuid = str(self.external_uuid).upper()
        formatted_external_uuid = "".join(str(uuid).rsplit("-", 1))
        return formatted_external_uuid

    def notify_assigned_user(self, message):
        subject = _("Geotrek - New report to process")
        message = render_to_string("feedback/affectation_email.txt", {"report": self, "message": message})
        self.try_send_email(subject, message)

    def notify_late_report(self, status_id):
        subject = _("Geotrek - Late report processsing")
        message = render_to_string(f"feedback/late_{status_id}_email.txt", {"report": self})
        self.try_send_email(subject, message)

    def lock_in_suricate(self):
        self.get_suricate_messenger().lock_alert(self.formatted_external_uuid)

    def unlock_in_suricate(self):
        self.get_suricate_messenger().unlock_alert(self.formatted_external_uuid)

    def change_position_in_suricate(self):
        rep_gps = self.geom.transform(4326, clone=True)
        long, lat = rep_gps
        self.get_suricate_messenger().update_gps(self.formatted_external_uuid, lat, long)

    def send_notifications_on_status_change(self, old_status_identifier, message):
        if old_status_identifier in NOTIFY_SURICATE_AND_SENTINEL and (self.status.identifier in NOTIFY_SURICATE_AND_SENTINEL[old_status_identifier]):
            self.get_suricate_messenger().update_status(self.formatted_external_uuid, self.status.identifier, message)
            if message:
                self.get_suricate_messenger().message_sentinel(self.formatted_external_uuid, message)

    def save(self, *args, **kwargs):
        if not settings.SURICATE_REPORT_ENABLED and not settings.SURICATE_MANAGEMENT_ENABLED and not settings.SURICATE_WORKFLOW_ENABLED:
            self.save_no_suricate(*args, **kwargs)  # No Suricate Mode
        elif settings.SURICATE_REPORT_ENABLED and not settings.SURICATE_MANAGEMENT_ENABLED and not settings.SURICATE_WORKFLOW_ENABLED:
            self.save_suricate_report_mode(*args, **kwargs)  # Suricate Report Mode
        elif settings.SURICATE_MANAGEMENT_ENABLED and not settings.SURICATE_WORKFLOW_ENABLED:
            self.save_suricate_management_mode(*args, **kwargs)  # Suricate Management Mode
        elif settings.SURICATE_WORKFLOW_ENABLED:
            self.save_suricate_workflow_mode(*args, **kwargs)  # Suricate Workflow Mode

    @property
    def created_in_suricate_display(self):
        return date_format(self.created_in_suricate, "SHORT_DATETIME_FORMAT")

    @property
    def last_updated_in_suricate_display(self):
        return date_format(self.last_updated_in_suricate, "SHORT_DATETIME_FORMAT")

    @property
    def name_display(self):
        s = '<a data-pk="%s" href="%s" title="%s">%s</a>' % (self.pk,
                                                             self.get_detail_url(),
                                                             self.email,
                                                             self.email)
        return s

    def distance(self, to_cls):
        """Distance to associate this report to another class"""
        return settings.REPORT_INTERSECTION_MARGIN

    def report_interventions(self):
        if 'geotrek.maintenance' in settings.INSTALLED_APPS:
            report_content_type = ContentType.objects.get_for_model(Report)
            filters = Q(target_type=report_content_type, target_id=self.id)
            return Intervention.objects.existing().filter(filters).distinct('pk')
        return None

    @classmethod
    def latest_updated_by_status(cls, status_id):
        reports = cls.objects.existing().filter(status__identifier=status_id)
        if reports:
            return reports.latest('date_update').get_date_update()
        return cls.objects.none()


Report.add_property('paths', lambda self: intersecting(Path, self), _("Paths"))
Report.add_property('treks', lambda self: intersecting(Trek, self), _("Treks"))
Report.add_property('pois', lambda self: intersecting(POI, self), _("POIs"))
Report.add_property('services', lambda self: intersecting(Service, self), _("Services"))
if 'geotrek.maintenance' in settings.INSTALLED_APPS:
    Report.add_property('interventions', lambda self: Report.report_interventions(self), _("Interventions"))


class ReportActivity(models.Model):
    """Activity involved in report"""

    label = models.CharField(verbose_name=_("Activity"), max_length=128)
    identifier = models.PositiveIntegerField(
        verbose_name=_("Suricate id"), null=True, blank=True, unique=True
    )

    class Meta:
        verbose_name = _("Activity")
        verbose_name_plural = _("Activities")
        ordering = ("label",)

    def __str__(self):
        return self.label


class ReportCategory(models.Model):
    label = models.CharField(verbose_name=_("Category"), max_length=128)
    identifier = models.PositiveIntegerField(_("Suricate id"), null=True, blank=True)

    class Meta:
        verbose_name = _("Category")
        verbose_name_plural = _("Categories")
        ordering = ("label",)

    def __str__(self):
        return self.label


class ReportStatus(models.Model):
    label = models.CharField(verbose_name=_("Status"), max_length=128)
    identifier = models.CharField(
        null=True,
        blank=True,
        unique=True,
        max_length=100,
        verbose_name=_("Identifiant"),
    )
    color = ColorField(verbose_name=_("Color"), default='#444444')

    class Meta:
        verbose_name = _("Status")
        verbose_name_plural = _("Status")

    def __str__(self):
        return self.label


class ReportProblemMagnitude(models.Model):
    """Report problem magnitude"""

    label = models.CharField(verbose_name=_("Problem magnitude"), max_length=128)
    identifier = models.PositiveIntegerField(
        verbose_name=_("Suricate id"), null=True, blank=True, unique=True
    )
    suricate_label = models.CharField(
        verbose_name=_("Suricate label"),
        max_length=128,
        null=True, blank=True, unique=True
    )

    class Meta:
        verbose_name = _("Problem magnitude")
        verbose_name_plural = _("Problem magnitudes")
        ordering = ("id",)

    def __str__(self):
        return self.label


class AttachedMessage(models.Model):
    """Messages are attached to a report"""

    date = models.DateTimeField()
    author = models.CharField(max_length=300)
    content = models.TextField()
    identifier = models.IntegerField(
        null=True, blank=True, verbose_name=_("Identifiant")
    )
    type = models.CharField(max_length=100)
    report = models.ForeignKey(Report, on_delete=models.CASCADE)

    class Meta:
        unique_together = ('identifier', 'date', 'report')


class TimerEvent(models.Model):
    """
    This model stores notification dates for late reports, according to management workflow
    Run 'check_timers" command everyday to send notifications and clear timers
    """

    step = models.ForeignKey(ReportStatus, on_delete=models.CASCADE, null=False, related_name="timers")
    report = models.ForeignKey(Report, on_delete=models.CASCADE, null=False, related_name="timers")
    date_event = models.DateTimeField(default=timezone.now)
    deadline = models.DateTimeField()
    notification_sent = models.BooleanField(default=False)

    def save(self, *args, **kwargs):
        if self.report.uses_timers:
            if self.pk is None:
                days_nb = settings.SURICATE_WORKFLOW_SETTINGS.get(f"TIMER_FOR_{self.step.identifier.upper()}_REPORTS_IN_DAYS", 30)
                self.deadline = self.date_event + timedelta(days=days_nb)
            super().save(*args, **kwargs)
        # Don't save if report doesn't use timers

    def is_linked_report_late(self):
        # Deadline is over and report status still hasn't changed
        return (timezone.now() > self.deadline) and (self.report.status.identifier == self.step.identifier)

    def notify_if_needed(self):
        if not(self.notification_sent) and self.is_linked_report_late():
            self.report.notify_late_report(self.step.identifier)
            late_status = ReportStatus.objects.get(identifier=STATUS_WHEN_REPORT_IS_LATE[self.step.identifier])
            self.report.status = late_status
            self.report.save()
            self.notification_sent = True
            self.save()

    def is_obsolete(self):
        obsolete_notified = (timezone.now() > self.deadline) and self.notification_sent  # Notification sent by timer
        obsolete_unused = self.report.status.identifier != self.step.identifier  # Report status changed, therefore it was dealt with in time
        return obsolete_notified or obsolete_unused


class PendingEmail(models.Model):
    recipient = models.EmailField(verbose_name=_("Email"), max_length=256, blank=True, null=True)
    subject = models.CharField(max_length=200, null=False, blank=False)
    message = models.TextField(verbose_name=_("Message"), blank=False, null=False)
    error_message = models.TextField(null=False, blank=False)
    retries = models.IntegerField(blank=False, default=0)
    report = models.ForeignKey(Report, on_delete=models.CASCADE, null=True)

    def retry(self):
        try:
            success = send_mail(self.subject, self.message, settings.DEFAULT_FROM_EMAIL, [self.recipient], fail_silently=False)
            self.delete()
        except Exception as e:
            success = 0  # 0 mails successfully sent
            self.retries += 1
            self.error_message = str(e.args)  # Keep last exception message
            self.save()
        finally:
            if success == 1 and self.report:
                self.report.attach_email(self.message, self.recipient)

    def save(self, *args, **kwargs):
        # Set mail_error flag on report
        report = self.report
        if report and self.pk is None:
            report.mail_errors = F('mail_errors') + 1
            report.save()
        super().save(*args, **kwargs)

    def delete(self, *args, **kwargs):
        # Remove mail_error flag from report
        report = self.report
        if report:
            report.mail_errors = F('mail_errors') - 1
            report.save()
        super().delete(*args, **kwargs)


class WorkflowManager(models.Model):
    """
    Workflow Manager is a User that is responsible for assigning reports to other Users and confirming that reports can be marked as resolved
    There should be only one Workflow Manager, who will receive notification emails when an action is needed
    """
    user = models.ForeignKey(SelectableUser, on_delete=models.PROTECT)

    class Meta:
        verbose_name = _("Workflow Manager")
        verbose_name_plural = _("Workflow Managers")

    def __str__(self):
        return f"{self.user.username} ({self.user.email})"

    def attach_email_to_report(self, report, message, to):
        date = timezone.now()
        author = f"{settings.DEFAULT_FROM_EMAIL} {_('to')} {to}"
        content = message
        type = _("Follow-up message generated by Geotrek")
        # Create message object
        AttachedMessage.objects.create(
            date=date,
            report=report,
            author=author,
            content=content,
            type=type
        )

    def try_send_email(self, subject, message, report=None):
        try:
            success = send_mail(subject, message, settings.DEFAULT_FROM_EMAIL, [self.user.email], fail_silently=False)
        except Exception as e:
            success = 0  # 0 mails successfully sent
            logger.error("Email could not be sent to Workflow Managers.")
            logger.exception(e)  # This sends an email to admins :)
            # Save failed email to database
            PendingEmail.objects.create(
                recipient=self.user.email,
                subject=subject,
                message=message,
                error_message=e.args
            )
        finally:
            if success == 1 and report:
                self.attach_email_to_report(report, message, self.user.email)

    def notify_report_to_solve(self, report):
        subject = _("Geotrek - A report must be solved")
        message = render_to_string("feedback/cloture_email.txt", {"report": report})
        self.try_send_email(subject, message, report)

    def notify_new_reports(self, reports):
        reports_urls = []
        for report in Report.objects.filter(pk__in=reports):
            reports_urls.append(report.full_url)
        subject = _("Geotrek - New reports from Suricate")
        message = render_to_string("feedback/reports_email.txt", {"reports_urls": reports_urls})
        self.try_send_email(subject, message)


class PredefinedEmail(models.Model):
    """
    An email with predefined content to be sent through Suricate Workflow
    """
    label = models.CharField(blank=False, max_length=500, verbose_name=_('Predefined email'))
    text = models.TextField(blank=True, help_text='Mail body', verbose_name=_('Content'))

    class Meta:
        verbose_name = _("Predefined email")
        verbose_name_plural = _("Predefined emails")

    def __str__(self):
        return self.label<|MERGE_RESOLUTION|>--- conflicted
+++ resolved
@@ -18,12 +18,7 @@
 from django.utils.translation import gettext_lazy as _
 from mapentity.models import MapEntityMixin
 
-<<<<<<< HEAD
-from geotrek.common.mixins import (AddPropertyMixin, NoDeleteMixin,
-                                   PicturesMixin, TimeStampedModelMixin)
-=======
 from geotrek.common.mixins.models import AddPropertyMixin, NoDeleteMixin, PicturesMixin, TimeStampedModelMixin
->>>>>>> c10db4bb
 from geotrek.common.utils import intersecting
 from geotrek.core.models import Path
 from geotrek.trekking.models import POI, Service, Trek
