from django.forms.widgets import HiddenInput
from crispy_forms.layout import Div
from django import forms
from django.core.exceptions import ValidationError
from django.utils.translation import gettext as _
from geotrek.common.forms import CommonForm
from geotrek.outdoor.models import RatingScale, Site, Course, OrderedCourseChild


class SiteForm(CommonForm):
    orientation = forms.MultipleChoiceField(choices=Site.ORIENTATION_CHOICES, required=False)
    wind = forms.MultipleChoiceField(choices=Site.ORIENTATION_CHOICES, required=False)

    geomfields = ['geom']

    fieldslayout = [
        Div(
            'structure',
            'name',
            'parent',
            'review',
            'published',
            'practice',
            'type',
            'description_teaser',
            'ambiance',
            'description',
            'advice',
            'period',
            'orientation',
            'wind',
            'labels',
            'themes',
            'information_desks',
            'web_links',
            'portal',
            'source',
            'pois_excluded',
            'managers',
            'eid',
        )
    ]

    class Meta:
        fields = ['geom', 'structure', 'name', 'review', 'published', 'practice', 'description',
                  'description_teaser', 'ambiance', 'advice', 'period', 'labels', 'themes',
                  'portal', 'source', 'information_desks', 'web_links', 'type', 'parent', 'eid',
                  'orientation', 'wind', 'managers', 'pois_excluded']
        model = Site

    def __init__(self, site=None, *args, **kwargs):
        super().__init__(*args, **kwargs)
        self.fields['parent'].initial = site
        if self.instance.pk:
            descendants = self.instance.get_descendants(include_self=True).values_list('pk', flat=True)
<<<<<<< HEAD
        for scale in RatingScale.objects.all():
            ratings = None
            if self.instance.pk:
                ratings = self.instance.ratings.filter(scale=scale)
            fieldname = 'rating_scale_{}'.format(scale.pk)
            self.fields[fieldname] = forms.ModelMultipleChoiceField(
                label="{}".format(scale.name),
                queryset=scale.ratings.all(),
                required=False,
                initial=ratings if ratings else None
            )
            self.fieldslayout[0].insert(10, fieldname)
=======
            self.fields['parent'].queryset = Site.objects.exclude(pk__in=descendants)
        if self.instance.practice:
            for scale in self.instance.practice.rating_scales.all():
                for bound in ('max', 'min'):
                    ratings = getattr(self.instance, 'ratings_' + bound).filter(scale=scale)
                    fieldname = 'rating_scale_{}{}'.format(bound, scale.pk)
                    self.fields[fieldname] = forms.ModelChoiceField(
                        label="{} {}".format(scale.name, bound),
                        queryset=scale.ratings.all(),
                        required=False,
                        initial=ratings[0] if ratings else None
                    )
                    self.fieldslayout[0].insert(10, fieldname)
        if self.instance.pk:
            self.fields['pois_excluded'].queryset = self.instance.all_pois.all()
        else:
            self.fieldslayout[0].remove('pois_excluded')
>>>>>>> 23f79377

    def save(self, *args, **kwargs):
        site = super().save(self, *args, **kwargs)

        # Save ratings
        if site.practice:
            field = getattr(site, 'ratings')
            to_remove = list(field.exclude(scale__practice=site.practice).values_list('pk', flat=True))
            to_add = []
            for scale in site.practice.rating_scales.all():
                ratings = self.cleaned_data.get('rating_scale_{}'.format(scale.pk))
                needs_removal = field.filter(scale=scale)
                if ratings is not None:
                    for rating in ratings:
                        needs_removal = needs_removal.exclude(pk=rating.pk)
                        to_add.append(rating.pk)
                to_remove += list(needs_removal.values_list('pk', flat=True))
            field.remove(*to_remove)
            field.add(*to_add)

        return site


class CourseForm(CommonForm):
    children_course = forms.ModelMultipleChoiceField(label=_("Children"),
                                                     queryset=Course.objects.all(), required=False,
                                                     help_text=_("Select children in order"))
    hidden_ordered_children = forms.CharField(label=_("Hidden ordered children"),
                                              widget=forms.widgets.HiddenInput(),
                                              required=False)

    geomfields = ['geom']

    fieldslayout = [
        Div(
            'structure',
            'name',
            'site',
            'type',
            'review',
            'published',
            'description',
            'ratings_description',
            'duration',
            'advice',
            'equipment',
            'gear',
            'height',
            'pois_excluded',
            'children_course',
            'eid',
            'hidden_ordered_children',
        )
    ]

    class Meta:
        fields = ['geom', 'structure', 'name', 'site', 'type', 'review', 'published', 'description', 'ratings_description', 'duration', 'pois_excluded',
                  'advice', 'gear', 'equipment', 'height', 'eid', 'children_course', 'hidden_ordered_children']
        model = Course

    def __init__(self, site=None, *args, **kwargs):
        super().__init__(*args, **kwargs)
        self.fields['site'].initial = site
        self.fields['duration'].widget.attrs['min'] = '0'
        if self.instance.pk and self.instance.site and self.instance.site.practice:
            for scale in self.instance.site.practice.rating_scales.all():
                ratings = self.instance.ratings.filter(scale=scale)
                fieldname = 'rating_scale_{}'.format(scale.pk)
                self.fields[fieldname] = forms.ModelChoiceField(
                    label=scale.name,
                    queryset=scale.ratings.all(),
                    required=False,
                    initial=ratings[0] if ratings else None
                )
                self.fieldslayout[0].insert(5, fieldname)
        if self.instance:
            queryset_children = OrderedCourseChild.objects.filter(parent__id=self.instance.pk).order_by('order')
            # init multiple children field with data
            self.fields['children_course'].queryset = Course.objects.exclude(pk=self.instance.pk)
            self.fields['children_course'].initial = [c.child.pk for c in self.instance.course_children.all()]
            # init hidden field with children order
            self.fields['hidden_ordered_children'].initial = ",".join(str(x) for x in queryset_children.values_list('child__id', flat=True))
        if self.instance.pk:
            self.fields['pois_excluded'].queryset = self.instance.all_pois.all()
        else:
            self.fieldslayout[0].remove('pois_excluded')

    def clean_children_course(self):
        """
        Check the course is not parent and child at the same time
        """
        children = self.cleaned_data['children_course']
        if children and self.instance and self.instance.course_parents.exists():
            raise ValidationError(_("Cannot add children because this course is itself a child."))
        for child in children:
            if child.course_children.exists():
                raise ValidationError(_("Cannot use parent course {name} as a child course.".format(name=child.name)))
        return children

    def save(self, *args, **kwargs):
        course = super().save(self, *args, **kwargs)

        # Save ratings
        if course.site and course.site.practice:
            to_remove = list(course.ratings.exclude(scale__practice=course.site.practice).values_list('pk', flat=True))
            to_add = []
            for scale in course.site.practice.rating_scales.all():
                rating = self.cleaned_data.get('rating_scale_{}'.format(scale.pk))
                if rating:
                    to_remove += list(course.ratings.filter(scale=scale).exclude(pk=rating.pk).values_list('pk', flat=True))
                    to_add.append(rating.pk)
                else:
                    to_remove += list(course.ratings.filter(scale=scale).values_list('pk', flat=True))
            course.ratings.remove(*to_remove)
            course.ratings.add(*to_add)

        # Save children
        ordering = []
        if self.cleaned_data['hidden_ordered_children']:
            ordering = self.cleaned_data['hidden_ordered_children'].split(',')
        order = 0
        # add and update
        for value in ordering:
            child, created = OrderedCourseChild.objects.get_or_create(parent=self.instance,
                                                                      child=Course.objects.get(pk=value))
            child.order = order
            child.save()
            order += 1
        # delete
        new_list_children = self.cleaned_data['children_course'].values_list('pk', flat=True)
        for child_relation in self.instance.course_children.all():
            # if existant child not in selection, deletion
            if child_relation.child_id not in new_list_children:
                child_relation.delete()

        return course<|MERGE_RESOLUTION|>--- conflicted
+++ resolved
@@ -53,7 +53,7 @@
         self.fields['parent'].initial = site
         if self.instance.pk:
             descendants = self.instance.get_descendants(include_self=True).values_list('pk', flat=True)
-<<<<<<< HEAD
+            self.fields['parent'].queryset = Site.objects.exclude(pk__in=descendants)
         for scale in RatingScale.objects.all():
             ratings = None
             if self.instance.pk:
@@ -66,25 +66,10 @@
                 initial=ratings if ratings else None
             )
             self.fieldslayout[0].insert(10, fieldname)
-=======
-            self.fields['parent'].queryset = Site.objects.exclude(pk__in=descendants)
-        if self.instance.practice:
-            for scale in self.instance.practice.rating_scales.all():
-                for bound in ('max', 'min'):
-                    ratings = getattr(self.instance, 'ratings_' + bound).filter(scale=scale)
-                    fieldname = 'rating_scale_{}{}'.format(bound, scale.pk)
-                    self.fields[fieldname] = forms.ModelChoiceField(
-                        label="{} {}".format(scale.name, bound),
-                        queryset=scale.ratings.all(),
-                        required=False,
-                        initial=ratings[0] if ratings else None
-                    )
-                    self.fieldslayout[0].insert(10, fieldname)
         if self.instance.pk:
             self.fields['pois_excluded'].queryset = self.instance.all_pois.all()
         else:
             self.fieldslayout[0].remove('pois_excluded')
->>>>>>> 23f79377
 
     def save(self, *args, **kwargs):
         site = super().save(self, *args, **kwargs)
