--- conflicted
+++ resolved
@@ -84,10 +84,6 @@
                     'start_time',
                     'end_time',
                     'duration',
-<<<<<<< HEAD
-=======
-                    'place',
->>>>>>> 58024855
                     'meeting_point',
                     'description_teaser',
                     'description',
