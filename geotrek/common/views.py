import ast
import json
import mimetypes
import os
import re
from datetime import timedelta
from zipfile import ZipFile, is_zipfile

import redis
from django.apps import apps
from django.conf import settings
from django.contrib import messages
<<<<<<< HEAD
from django.contrib.admin.models import CHANGE, LogEntry
from django.contrib.auth.decorators import (login_required,
                                            permission_required,
                                            user_passes_test)
from django.contrib.gis.db.models.functions import Transform
from django.core.exceptions import PermissionDenied
from django.db.models import Q
from django.http import (Http404, HttpResponse, HttpResponseRedirect,
                         JsonResponse)
from django.shortcuts import get_object_or_404, redirect, render
=======
from django.contrib.admin.models import LogEntry, CHANGE
from django.contrib.auth.decorators import login_required, user_passes_test
from django.contrib.auth.decorators import permission_required
from django.contrib.auth.mixins import LoginRequiredMixin
from django.contrib.gis.db.models import Extent, GeometryField
from django.core.exceptions import PermissionDenied
from django.db.models import Q
from django.db.models.functions import Cast
from django.http import JsonResponse, Http404, HttpResponse, HttpResponseRedirect
from django.shortcuts import get_object_or_404, render, redirect
>>>>>>> 44495735
from django.urls import reverse
from django.utils import timezone, translation
from django.utils.decorators import method_decorator
from django.utils.encoding import force_str
from django.utils.translation import gettext as _
from django.views import static
from django.views.decorators.http import require_http_methods, require_POST
from django.views.generic import RedirectView, TemplateView, View
from django_celery_results.models import TaskResult
from django_large_image.rest import LargeImageFileDetailMixin
from mapentity import views as mapentity_views
from mapentity.helpers import api_bbox
from mapentity.registry import app_settings, registry
from paperclip import settings as settings_paperclip
from paperclip.views import _handle_attachment_form
from rest_framework import mixins
from rest_framework import permissions as rest_permissions
from rest_framework import viewsets

from geotrek import __version__
from geotrek.celery import app as celery_app
from geotrek.common.mixins.api import APIViewSet
from geotrek.feedback.parsers import SuricateParser

from .forms import (AttachmentAccessibilityForm, HDViewPointForm,
                    ImportDatasetForm, ImportDatasetFormWithFile,
                    ImportSuricateForm, SyncRandoForm)
from .mixins.views import (BookletMixin, CompletenessMixin,
                           DocumentPortalMixin, DocumentPublicMixin, MetaMixin)
from .models import AccessibilityAttachment, HDViewPoint, TargetPortal, Theme
from .permissions import PublicOrReadPermMixin
from .serializers import (HDViewPointAPIGeoJSONSerializer,
                          HDViewPointAPISerializer, ThemeSerializer)
from .tasks import import_datas, import_datas_from_web, launch_sync_rando
<<<<<<< HEAD
from .utils import sql_extent
from .utils.import_celery import (create_tmp_destination,
                                  discover_available_parsers)
=======
from .utils import leaflet_bounds
from .utils.import_celery import create_tmp_destination, discover_available_parsers
from ..altimetry.models import Dem
from ..core.models import Path
>>>>>>> 44495735


class Meta(MetaMixin, TemplateView):
    template_name = 'common/meta.html'

    def get_context_data(self, **kwargs):
        lang = self.request.GET.get('lang')
        portal = self.request.GET.get('portal')
        context = super().get_context_data(**kwargs)
        translation.activate(lang)
        context['META_DESCRIPTION'] = _('Geotrek is a web app allowing you to prepare your next trekking trip !')
        translation.deactivate()
        if portal:
            try:
                target_portal = TargetPortal.objects.get(name=portal)
                context['META_DESCRIPTION'] = getattr(target_portal, 'description_{}'.format(lang))
            except TargetPortal.DoesNotExist:
                pass

        if 'geotrek.trekking' in settings.INSTALLED_APPS:
            from geotrek.trekking.models import Trek
            context['treks'] = Trek.objects.existing().order_by('pk').filter(
                Q(**{'published_{lang}'.format(lang=lang): True})
                | Q(**{'trek_parents__parent__published_{lang}'.format(lang=lang): True,
                       'trek_parents__parent__deleted': False})
            )
        if 'geotrek.tourism' in settings.INSTALLED_APPS:
            from geotrek.tourism.models import TouristicContent, TouristicEvent
            context['contents'] = TouristicContent.objects.existing().order_by('pk').filter(
                **{'published_{lang}'.format(lang=lang): True}
            )
            context['events'] = TouristicEvent.objects.existing().order_by('pk').filter(
                **{'published_{lang}'.format(lang=lang): True}
            )
        if 'geotrek.diving' in settings.INSTALLED_APPS:
            from geotrek.diving.models import Dive
            context['dives'] = Dive.objects.existing().order_by('pk').filter(
                **{'published_{lang}'.format(lang=lang): True}
            )
        return context


class DocumentPublic(DocumentPortalMixin, PublicOrReadPermMixin, DocumentPublicMixin,
                     mapentity_views.MapEntityDocumentWeasyprint):
    pass


class DocumentBookletPublic(DocumentPortalMixin, PublicOrReadPermMixin, DocumentPublicMixin, BookletMixin,
                            mapentity_views.MapEntityDocumentWeasyprint):
    def __init__(self, *args, **kwargs):
        super().__init__(*args, **kwargs)
        self.template_name_suffix = '_public_booklet'


class MarkupPublic(PublicOrReadPermMixin, DocumentPublicMixin, mapentity_views.MapEntityMarkupWeasyprint):
    pass


#
# Concrete views
# ..............................


class JSSettings(mapentity_views.JSSettings):

    """ Override mapentity base settings in order to provide
    Geotrek necessary stuff.
    """
    @method_decorator(login_required)
    def dispatch(self, *args, **kwargs):
        return super().dispatch(*args, **kwargs)

    def get_context_data(self):
        dictsettings = super().get_context_data()
        # Add extra stuff (edition, labelling)
        dictsettings['map'].update(
            snap_distance=settings.SNAP_DISTANCE,
            paths_line_marker=settings.PATHS_LINE_MARKER,
            colorspool=settings.COLORS_POOL,
        )
        dictsettings['version'] = __version__
        dictsettings['showExtremities'] = settings.SHOW_EXTREMITIES
        dictsettings['showLabels'] = settings.SHOW_LABELS
        return dictsettings


class CheckExtentsView(LoginRequiredMixin, TemplateView):
    """
    This view allows administrators to visualize data and configured extents.

    Since it's the first, we implemented this in a very rough way. If there is
    to be more admin tools like this one. Move this to a separate Django app and
    style HTML properly.
    """
    template_name = 'common/check_extents.html'

    def get_context_data(self, **kwargs):
        path_extent_native = Path.include_invisible.aggregate(extent=Extent('geom')) \
            .get('extent')
        path_extent = api_bbox(path_extent_native or (0, 0, 0, 0))
        dem_extent_native = Dem.objects.aggregate(extent=Extent(Cast('rast',
                                                                     output_field=GeometryField(srid=settings.SRID)))) \
            .get('extent')
        dem_extent = api_bbox(dem_extent_native or (0, 0, 0, 0))
        tiles_extent_native = settings.SPATIAL_EXTENT
        tiles_extent = api_bbox(tiles_extent_native)
        viewport_native = settings.LEAFLET_CONFIG['SPATIAL_EXTENT']
        viewport = api_bbox(viewport_native, srid=settings.API_SRID)

        return dict(
            path_extent=leaflet_bounds(path_extent),
            path_extent_native=path_extent_native,
            dem_extent=leaflet_bounds(dem_extent) if dem_extent else None,
            dem_extent_native=dem_extent_native,
            tiles_extent=leaflet_bounds(tiles_extent),
            tiles_extent_native=tiles_extent_native,
            viewport=leaflet_bounds(viewport),
            viewport_native=viewport_native,
            SRID=settings.SRID,
            API_SRID=settings.API_SRID,
        )

    @method_decorator(user_passes_test(lambda u: u.is_superuser))
    def dispatch(self, request, *args, **kwargs):
        return super().dispatch(request, *args, **kwargs)


def import_file(uploaded, parser, encoding, user_pk):
    destination_dir, destination_file = create_tmp_destination(uploaded.name)
    with open(destination_file, 'wb+') as f:
        f.write(uploaded.file.read())
        if is_zipfile(uploaded.file):
            uploaded.file.seek(0)
            zfile = ZipFile(f)
            for name in zfile.namelist():
                zfile.extract(name, os.path.dirname(os.path.realpath(f.name)))
                if name.endswith('shp'):
                    import_datas.delay(name=parser.__name__, filename='/'.join((destination_dir, name)),
                                       module=parser.__module__, encoding=encoding, user=user_pk)
                    return
    import_datas.delay(name=parser.__name__, filename='/'.join((destination_dir, str(uploaded.name))),
                       module=parser.__module__, encoding=encoding, user=user_pk)


@login_required
def import_view(request):
    """
    Gets the existing declared parsers for the current project.
    This view handles only the file based import parsers.
    """
    render_dict = {}

    choices, choices_url, classes = discover_available_parsers(request)
    choices_suricate = [("everything", _("Reports"))]

    form = ImportDatasetFormWithFile(choices, prefix="with-file")
    form_without_file = ImportDatasetForm(
        choices_url, prefix="without-file")
    form_suricate = ImportSuricateForm(choices_suricate)

    if request.method == 'POST':
        if 'upload-file' in request.POST:
            form = ImportDatasetFormWithFile(
                choices, request.POST, request.FILES, prefix="with-file")

            if form.is_valid():
                uploaded = request.FILES['with-file-file']
                parser = classes[int(form['parser'].value())]
                encoding = form.cleaned_data['encoding']
                try:
                    import_file(uploaded, parser, encoding, request.user.pk)
                except UnicodeDecodeError:
                    render_dict['encoding_error'] = True

        if 'import-web' in request.POST:
            form_without_file = ImportDatasetForm(
                choices_url, request.POST, prefix="without-file")

            if form_without_file.is_valid():
                parser = classes[int(form_without_file['parser'].value())]
                import_datas_from_web.delay(
                    name=parser.__name__, module=parser.__module__, user=request.user.pk
                )

        if 'import-suricate' in request.POST:
            form_suricate = ImportSuricateForm(choices_suricate, request.POST)
            if form_suricate.is_valid() and (settings.SURICATE_MANAGEMENT_ENABLED or settings.SURICATE_WORKFLOW_ENABLED):
                parser = SuricateParser()
                parser.get_statuses()
                parser.get_activities()
                parser.get_alerts(verbosity=1)

    # Hide second form if parser has no web based imports.
    if choices:
        render_dict['form'] = form
    if choices_url:
        render_dict['form_without_file'] = form_without_file
    if settings.SURICATE_MANAGEMENT_ENABLED or settings.SURICATE_WORKFLOW_ENABLED:
        render_dict['form_suricate'] = form_suricate

    return render(request, 'common/import_dataset.html', render_dict)


@login_required
def import_update_json(request):
    results = []
    threshold = timezone.now() - timedelta(seconds=60)
    for task in TaskResult.objects.filter(date_done__gte=threshold).order_by('date_done'):
        json_results = json.loads(task.result)
        if json_results.get('name', '').startswith('geotrek.common'):
            results.append(
                {
                    'id': task.task_id,
                    'result': json_results or {'current': 0, 'total': 0},
                    'status': task.status
                }
            )
    i = celery_app.control.inspect(['celery@geotrek'])
    try:
        reserved = i.reserved()
    except redis.exceptions.ConnectionError:
        reserved = None
    tasks = [] if reserved is None else reversed(reserved['celery@geotrek'])
    for task in tasks:
        if task['name'].startswith('geotrek.common'):
            args = ast.literal_eval(task['args'])
            if task['name'].endswith('import-file'):
                filename = os.path.basename(args[1])
            else:
                filename = _("Import from web.")
            results.append(
                {
                    'id': task['id'],
                    'result': {
                        'parser': args[0],
                        'filename': filename,
                        'current': 0,
                        'total': 0
                    },
                    'status': 'PENDING',
                }
            )

    return HttpResponse(json.dumps(results), content_type="application/json")


class ThemeViewSet(viewsets.ModelViewSet):
    model = Theme
    queryset = Theme.objects.all()
    permission_classes = [rest_permissions.DjangoModelPermissionsOrAnonReadOnly]
    serializer_class = ThemeSerializer

    def get_queryset(self):
        return super().get_queryset().order_by('id')


class ParametersView(View):
    def get(request, *args, **kwargs):
        response = {
            'geotrek_admin_version': settings.VERSION,
        }
        return JsonResponse(response)


# class HDViewPointList(CustomColumnsMixin, MapEntityList):
#     queryset = HDViewPoint.objects.all()
# TODO IN ADMIN
#     filterform = HDViewPointFilterSet
#     mandatory_columns = ['id', 'name']
#     default_extra_columns = ['super_practices', 'date_update']
#     searchable_columns = ['id', 'name']

class HDViewPointAPIViewSet(APIViewSet):
    model = HDViewPoint
    serializer_class = HDViewPointAPISerializer
    geojson_serializer_class = HDViewPointAPIGeoJSONSerializer

    def get_queryset(self):
        return HDViewPoint.objects.annotate(api_geom=Transform("geom", settings.API_SRID))


class HDViewPointDetail(CompletenessMixin, mapentity_views.MapEntityDetail):
    model = HDViewPoint
    queryset = HDViewPoint.objects.all().select_related('content_type', 'license')

    def get_context_data(self, *args, **kwargs):
        context = super().get_context_data(*args, **kwargs)
        context['can_edit'] = self.get_object().same_structure(self.request.user)
        return context


class HDViewPointCreate(mapentity_views.MapEntityCreate):
    model = HDViewPoint
    form_class = HDViewPointForm

    def get_form_kwargs(self):
        kwargs = super().get_form_kwargs()
        kwargs['content_type'] = self.request.GET.get('content_type')
        kwargs['object_id'] = self.request.GET.get('object_id')
        return kwargs


class HDViewPointUpdate(mapentity_views.MapEntityUpdate):
    queryset = HDViewPoint.objects.all()
    form_class = HDViewPointForm


class HDViewPointDelete(mapentity_views.MapEntityDelete):
    model = HDViewPoint


class TiledHDViewPointViewSet(mixins.ListModelMixin, viewsets.GenericViewSet, LargeImageFileDetailMixin):
    queryset = HDViewPoint.objects.all()
    serializer_class = HDViewPointAPISerializer
    # for `django-large-image`: the name of the image FileField on your model
    FILE_FIELD_NAME = 'picture'


@login_required
def last_list(request):
    last = request.session.get('last_list')  # set in MapEntityList
    for entity in registry.entities:
        if reverse(entity.url_list) == last and request.user.has_perm(entity.model.get_permission_codename('list')):
            return redirect(entity.url_list)
    for entity in registry.entities:
        if entity.menu and request.user.has_perm(entity.model.get_permission_codename('list')):
            return redirect(entity.url_list)
    return redirect('trekking:trek_list')


@login_required
@user_passes_test(lambda u: u.is_superuser)
def sync_view(request):
    """
    Custom views to view / track / launch a sync rando
    """

    return render(request,
                  'common/sync_rando.html',
                  {'form': SyncRandoForm(), },
                  )


@login_required
@user_passes_test(lambda u: u.is_superuser)
def sync_update_json(request):
    """
    get info from sync_rando celery_task
    """
    results = []
    threshold = timezone.now() - timedelta(seconds=60)
    for task in TaskResult.objects.filter(date_done__gte=threshold, status='PROGRESS'):
        json_results = json.loads(task.result)
        if json_results.get('name', '').startswith('geotrek.trekking'):
            results.append({
                'id': task.task_id,
                'result': json_results or {'current': 0,
                                           'total': 0},
                'status': task.status
            })
    i = celery_app.control.inspect(['celery@geotrek'])
    try:
        reserved = i.reserved()
    except redis.exceptions.ConnectionError:
        reserved = None
    tasks = [] if reserved is None else reversed(reserved['celery@geotrek'])
    for task in tasks:
        if task['name'].startswith('geotrek.trekking'):
            results.append(
                {
                    'id': task['id'],
                    'result': {'current': 0, 'total': 0},
                    'status': 'PENDING',
                }
            )
    for task in TaskResult.objects.filter(date_done__gte=threshold, status='FAILURE').order_by('-date_done'):
        json_results = json.loads(task.result)
        if json_results.get('name', '').startswith('geotrek.trekking'):
            results.append({
                'id': task.task_id,
                'result': json_results or {'current': 0,
                                           'total': 0},
                'status': task.status
            })

    return HttpResponse(json.dumps(results),
                        content_type="application/json")


class SyncRandoRedirect(RedirectView):
    http_method_names = ['post']
    pattern_name = 'common:sync_randos_view'

    @method_decorator(login_required)
    @method_decorator(user_passes_test(lambda u: u.is_superuser))
    def post(self, request, *args, **kwargs):
        url = "{scheme}://{host}".format(scheme='https' if self.request.is_secure() else 'http',
                                         host=self.request.get_host())
        self.job = launch_sync_rando.delay(url=url)
        return super().post(request, *args, **kwargs)


class ServeAttachmentAccessibility(View):

    def get(self, request, *args, **kwargs):
        """
            Serve media/ for authorized users only, since it can contain sensitive
            information (uploaded documents)
        """
        path = kwargs['path']
        original_path = re.sub(settings.MAPENTITY_CONFIG['REGEX_PATH_ATTACHMENTS'], '', path, count=1,
                               flags=re.IGNORECASE)
        if not AccessibilityAttachment.objects.filter(attachment_accessibility_file=original_path):
            raise Http404('No attachments for accessibility matches the given query.')

        attachments = AccessibilityAttachment.objects.filter(attachment_accessibility_file=original_path)
        obj = attachments.first().content_object
        if not hasattr(obj._meta.model, 'attachments_accessibility'):
            raise Http404
        if not obj.is_public():
            if not request.user.is_authenticated:
                raise PermissionDenied
            if not request.user.has_perm(settings_paperclip.get_attachment_permission('read_attachment')):
                raise PermissionDenied
            if not request.user.has_perm('{}.read_{}'.format(obj._meta.app_label, obj._meta.model_name)):
                raise PermissionDenied

        content_type, encoding = mimetypes.guess_type(path)

        if settings.DEBUG:
            response = static.serve(request, path, settings.MEDIA_ROOT)
        else:
            response = HttpResponse()
            response[settings.MAPENTITY_CONFIG['SENDFILE_HTTP_HEADER']] = os.path.join(settings.MEDIA_URL_SECURE, path)
        response["Content-Type"] = content_type or 'application/octet-stream'
        if app_settings['SERVE_MEDIA_AS_ATTACHMENT']:
            response['Content-Disposition'] = "attachment; filename={0}".format(
                os.path.basename(path))
        return response


@require_POST
@permission_required(settings_paperclip.get_attachment_permission('add_attachment'), raise_exception=True)
@permission_required('authent.can_bypass_structure')
def add_attachment_accessibility(request, app_label, model_name, pk,
                                 attachment_form=AttachmentAccessibilityForm,
                                 extra_context=None):
    model = apps.get_model(app_label, model_name)
    obj = get_object_or_404(model, pk=pk)

    form = attachment_form(request, request.POST, request.FILES, object=obj)
    return _handle_attachment_form(request, obj, form,
                                   _('Add attachment %s'),
                                   _('Your attachment was uploaded.'),
                                   extra_context)


@require_http_methods(["GET", "POST"])
@permission_required(settings_paperclip.get_attachment_permission('change_attachment'), raise_exception=True)
@permission_required('authent.can_bypass_structure')
def update_attachment_accessibility(request, attachment_pk,
                                    attachment_form=AttachmentAccessibilityForm,
                                    extra_context=None):
    attachment = get_object_or_404(AccessibilityAttachment, pk=attachment_pk)
    obj = attachment.content_object
    if request.method == 'POST':
        form = attachment_form(
            request, request.POST, request.FILES,
            instance=attachment,
            object=obj)
    else:
        form = attachment_form(
            request,
            instance=attachment,
            object=obj)
    return _handle_attachment_form(request, obj, form,
                                   _('Update attachment %s'),
                                   _('Your attachment was updated.'),
                                   extra_context)


@permission_required(settings_paperclip.get_attachment_permission('delete_attachment'), raise_exception=True)
@permission_required('authent.can_bypass_structure')
def delete_attachment_accessibility(request, attachment_pk):
    g = get_object_or_404(AccessibilityAttachment, pk=attachment_pk)
    obj = g.content_object
    can_delete = (request.user.has_perm(
        settings_paperclip.get_attachment_permission('delete_attachment_others')) or request.user == g.creator)
    if can_delete:
        g.delete()
        if settings_paperclip.PAPERCLIP_ACTION_HISTORY_ENABLED:
            LogEntry.objects.log_action(
                user_id=request.user.pk,
                content_type_id=g.content_type.id,
                object_id=g.object_id,
                object_repr=force_str(obj),
                action_flag=CHANGE,
                change_message=_('Remove attachment %s') % g.title,
            )
        messages.success(request, _('Your attachment was deleted.'))
    else:
        error_msg = _('You are not allowed to delete this attachment.')
        messages.error(request, error_msg)
    return HttpResponseRedirect(f"{obj.get_detail_url()}?tab=attachments-accessibility")


home = last_list<|MERGE_RESOLUTION|>--- conflicted
+++ resolved
@@ -10,21 +10,11 @@
 from django.apps import apps
 from django.conf import settings
 from django.contrib import messages
-<<<<<<< HEAD
+from django.contrib.gis.db.models.functions import Transform
 from django.contrib.admin.models import CHANGE, LogEntry
 from django.contrib.auth.decorators import (login_required,
                                             permission_required,
                                             user_passes_test)
-from django.contrib.gis.db.models.functions import Transform
-from django.core.exceptions import PermissionDenied
-from django.db.models import Q
-from django.http import (Http404, HttpResponse, HttpResponseRedirect,
-                         JsonResponse)
-from django.shortcuts import get_object_or_404, redirect, render
-=======
-from django.contrib.admin.models import LogEntry, CHANGE
-from django.contrib.auth.decorators import login_required, user_passes_test
-from django.contrib.auth.decorators import permission_required
 from django.contrib.auth.mixins import LoginRequiredMixin
 from django.contrib.gis.db.models import Extent, GeometryField
 from django.core.exceptions import PermissionDenied
@@ -32,7 +22,6 @@
 from django.db.models.functions import Cast
 from django.http import JsonResponse, Http404, HttpResponse, HttpResponseRedirect
 from django.shortcuts import get_object_or_404, render, redirect
->>>>>>> 44495735
 from django.urls import reverse
 from django.utils import timezone, translation
 from django.utils.decorators import method_decorator
@@ -67,16 +56,10 @@
 from .serializers import (HDViewPointAPIGeoJSONSerializer,
                           HDViewPointAPISerializer, ThemeSerializer)
 from .tasks import import_datas, import_datas_from_web, launch_sync_rando
-<<<<<<< HEAD
-from .utils import sql_extent
-from .utils.import_celery import (create_tmp_destination,
-                                  discover_available_parsers)
-=======
 from .utils import leaflet_bounds
 from .utils.import_celery import create_tmp_destination, discover_available_parsers
 from ..altimetry.models import Dem
 from ..core.models import Path
->>>>>>> 44495735
 
 
 class Meta(MetaMixin, TemplateView):
