from django.test import TestCase
from django.test.utils import override_settings
from django.conf import settings

from geotrek.sensitivity.factories import SensitiveAreaFactory, SpeciesFactory
from geotrek.trekking.factories import TrekFactory


class SensitiveAreaModelTest(TestCase):

    def test_specific_radius(self):
        specie = SpeciesFactory.create(radius=50)
        sensitive_area = SensitiveAreaFactory.create(species=specie)
        self.assertEqual(sensitive_area.radius, 50)

    def test_no_radius(self):
        sensitive_area = SensitiveAreaFactory.create()
        self.assertEqual(sensitive_area.radius, settings.SENSITIVITY_DEFAULT_RADIUS)

    def test_get_lang_published(self):
        sensitive_area = SensitiveAreaFactory.create()
        self.assertEqual(sensitive_area.published_langs, list(settings.MODELTRANSLATION_LANGUAGES))

    def test_get_lang_not_published(self):
        sensitive_area = SensitiveAreaFactory.create()
        sensitive_area.published = False
        self.assertEqual(sensitive_area.published_langs, [])

    def test_get_extent(self):
        sensitive_area = SensitiveAreaFactory.create(
            geom='POLYGON((700000 6600000, 700000 6600100, 700100 6600100, 700100 6600000, 700000 6600000))')
<<<<<<< HEAD
        lng_min, lat_min, lng_max, lat_max = sensitive_area.extent
        self.assertAlmostEqual(lng_min, 3.0)
        self.assertAlmostEqual(lat_min, 46.49999999256511)
        self.assertAlmostEqual(lng_max, 3.0013039767202154)
        self.assertAlmostEqual(lat_max, 46.500900449784226)
=======
        self.assertEqual(sensitive_area.extent,
                         (2.9999999999999996, 46.499999992565094, 3.001303976720215, 46.50090044978422))
>>>>>>> a301d63b

    def test_get_kml(self):
        species = SpeciesFactory.create(radius=5)
        sensitive_area = SensitiveAreaFactory.create(species=species)
        self.assertIn('<coordinates>2.9999999999999996,46.499999999999936,5.0 2.9999999999999996,'
                      '46.50002701349546,5.0 3.000039118674988,46.500027013488776,5.0 3.0000391186556086,'
                      '46.49999999999323,5.0 2.9999999999999996,46.499999999999936,5.0</coordinates>',
                      sensitive_area.kml())

    def test_get_kml_point(self):
        sensitive_area = SensitiveAreaFactory.create(geom='POINT(700000 6600000)')
        # Create a buffer around the point with 100 (settings.SENSITIVITY_DEFAULT_RADIUS)
        self.assertIn('<coordinates>3.001303955186855,46.499999992565094,'
                      '0.0 3.001204689895445,'
                      '46.499655406403406,0.0 3.000922024788654,'
                      '46.49936328205089,0.0 3.000498994433644,'
                      '46.499168091663066,0.0 2.9999999999999996,'
                      '46.499099550078014,0.0 2.999501005566355,'
                      '46.499168091663066,0.0 2.9990779752113452,'
                      '46.49936328205089,0.0 2.998795310104554,'
                      '46.499655406403406,0.0 2.998696044813144,'
                      '46.499999992565094,0.0 2.998795294878421,'
                      '46.50034458088425,0.0 2.9990779536783414,'
                      '46.50063671044532,0.0 2.9995009903402217,'
                      '46.5008319060417,0.0 2.9999999999999996,'
                      '46.50090044978422,0.0 3.0004990096597774,'
                      '46.5008319060417,0.0 3.0009220463216577,'
                      '46.50063671044532,0.0 3.001204705121578,'
                      '46.50034458088425,0.0 3.001303955186855,'
                      '46.499999992565094,0.0</coordinates>',
                      sensitive_area.kml())

    def test_is_public(self):
        sensitive_area = SensitiveAreaFactory.create()
        self.assertTrue(sensitive_area.is_public())
        sensitive_area.published = False
        self.assertFalse(sensitive_area.is_public())

    @override_settings(SENSITIVE_AREA_INTERSECTION_MARGIN=0)
    def test_trek_sensitive_area(self):
        """
        The area intersects 6 times the trek : we should get only one time this area.
        issue #2010
        """
        SensitiveAreaFactory.create()
        SensitiveAreaFactory.create(
            geom="Polygon ((700000 6600000, 699994.87812128441873938 6600014.35493460204452276, 700021.84601664706133306"
                 " 6600008.61177170090377331, 700013.10642092768102884 6600028.83769322279840708, 700044.81866825232282281"
                 " 6600017.85077288933098316, 700030.83531510119792074 6600042.32164090406149626, 700061.79845422133803368"
                 " 6600043.07074910867959261, 700061.04934601683635265 6600069.78894173633307219, 700075.78180737234652042"
                 " 6600056.55469678994268179, 700072.53567181946709752 6600088.01724137924611568, 700092.26218787173274904"
                 " 6600081.27526753861457109, 700090.01486325822770596 6600097.75564803835004568, 700100 6600100, "
                 "700100 6600000, 700000 6600000))")
        trek = TrekFactory.create()
        self.assertEqual(trek.published_sensitive_areas.count(), 2)<|MERGE_RESOLUTION|>--- conflicted
+++ resolved
@@ -29,16 +29,11 @@
     def test_get_extent(self):
         sensitive_area = SensitiveAreaFactory.create(
             geom='POLYGON((700000 6600000, 700000 6600100, 700100 6600100, 700100 6600000, 700000 6600000))')
-<<<<<<< HEAD
         lng_min, lat_min, lng_max, lat_max = sensitive_area.extent
         self.assertAlmostEqual(lng_min, 3.0)
         self.assertAlmostEqual(lat_min, 46.49999999256511)
         self.assertAlmostEqual(lng_max, 3.0013039767202154)
         self.assertAlmostEqual(lat_max, 46.500900449784226)
-=======
-        self.assertEqual(sensitive_area.extent,
-                         (2.9999999999999996, 46.499999992565094, 3.001303976720215, 46.50090044978422))
->>>>>>> a301d63b
 
     def test_get_kml(self):
         species = SpeciesFactory.create(radius=5)
