--- conflicted
+++ resolved
@@ -1,59 +1,37 @@
 FROM ubuntu:bionic
-#MAINTAINER Makina corpus "contact@geotrek.fr"
+#MAINTAINER Makina Corpus "contact@geotrek.fr"
 
 ENV PYTHONUNBUFFERED 1
 ENV DEBIAN_FRONTEND=noninteractive
-
-RUN mkdir -p /app/src/requirements
+ARG LOCAL_UID=1000
+RUN mkdir -p /app/src
 
 RUN apt-get update && apt-get upgrade -y -qq
-ADD requirements/apt.txt /app/src/requirements/apt.txt
-RUN apt-get install $(grep -vE "^\s*#" /app/requirements/apt.txt | tr "\n" " ") -y -qq
+RUN apt-get install -y -qq unzip wget sudo less nano curl language-pack-en-base git gettext python python-dev \
+software-properties-common build-essential gdal-bin binutils libproj-dev libxml2-dev libxslt-dev libcairo2 \
+libpango1.0-0 libgdk-pixbuf2.0-dev libffi-dev shared-mime-info libpq-dev libgdal-dev libfreetype6-dev fonts-liberation
 RUN apt-get clean all && apt-get autoclean
 RUN locale-gen en_US.UTF-8
 RUN wget https://bootstrap.pypa.io/get-pip.py && python get-pip.py && rm get-pip.py
 RUN pip install pip==10.0.1 setuptools==39.1.0 wheel==0.31.0 virtualenv --upgrade
-RUN useradd -ms /bin/bash django --uid 1000
+RUN useradd -ms /bin/bash django --uid $LOCAL_UID
+RUN mkdir -p /app/src/var/static /app/src/var/extra_static /app/src/var/media /app/src/var/data /app/src/var/cache /app/src/var/log /app/src/var/extra_templates /app/src/var/extra_locale
+ADD geotrek /app/src/geotrek
+ADD manage.py /app/src/manage.py
+ADD bulkimport /app/src/bulkimport
+ADD VERSION /app/src/VERSION
+ADD .coveragerc /app/src/.coveragerc
 RUN chown django:django -R /app
-<<<<<<< HEAD
 
 USER django
 
-RUN mkdir -p /app/src/public/static /app/src/public/media /app/src/public/data
-RUN mkdir -p /app/src/private/cache /app/src/private/log /app/src/private/templates /app/src/private/locale /app/src/private/static
-
-ADD geotrek /app/src/geotrek
-ADD manage.py /app/src/manage.py
-ADD bulkimport /app/src/bulkimport
-ADD VERSION /app/VERSION
-ADD .coveragerc /app/src/.coveragerc
 RUN virtualenv /app/venv
-ADD requirements/pip.txt /app/src/requirements/pip.txt
-RUN /app/venv/bin/pip install --no-cache-dir -r /app/src/requirements/pip.txt
+ADD requirements.txt /app/src/requirements.txt
+RUN /app/venv/bin/pip install --no-cache-dir -r /app/src/requirements.txt
 ADD docker /app/src/docker
 
 WORKDIR /app/src
-=======
-
-USER django
-
-ADD geotrek /app/geotrek
-ADD manage.py /app/manage.py
-ADD bulkimport /app/bulkimport
-ADD VERSION /app/VERSION
-ADD .coveragerc /app/.coveragerc
-RUN virtualenv /app/venv
-ADD requirements/pip.txt /app/requirements/pip.txt
-RUN /app/venv/bin/pip install --no-cache-dir -r /app/requirements/pip.txt
-ADD docker /app/docker
-
-# prevent bad volume creation by creating elements in container before
-RUN mkdir -p /app/public/static /app/public/media /app/public/data
-RUN mkdir -p /app/private/cache /app/private/log /app/private/templates /app/private/locale /app/private/static
-RUN touch /app/private/log/geotrek.log
-
-WORKDIR /app
->>>>>>> 3c1d7266
 
 EXPOSE 8000
+ENTRYPOINT docker/update.sh
 CMD /app/venv/bin/gunicorn geotrek.wsgi:application -w 9 --bind 0.0.0.0:8000