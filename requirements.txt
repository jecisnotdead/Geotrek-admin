#
# This file is autogenerated by pip-compile with python 3.8
# To update, run:
#
#    pip-compile
#
amqp==5.1.1
    # via kombu
appy==1.0.11
    # via django-appypod
asgiref==3.4.1
    # via django
async-timeout==4.0.2
    # via redis
attrs==21.4.0
    # via fiona
beautifulsoup4==4.11.1
    # via mapentity
billiard==3.6.4.0
    # via celery
btrees==4.10.0
    # via zodb
<<<<<<< HEAD
cachetools==5.2.0
    # via large-image
=======
>>>>>>> 50633c51
cairocffi==0.9.0
    # via
    #   cairosvg
    #   geotrek (setup.py)
    #   mapentity
    #   weasyprint
cairosvg==2.5.2
    # via
    #   geotrek (setup.py)
    #   weasyprint
celery[redis]==5.1.2
    # via
    #   django-celery-results
    #   geotrek (setup.py)
certifi==2022.12.7
    # via
    #   fiona
    #   requests
    #   sentry-sdk
cffi==1.15.0
    # via
    #   cairocffi
    #   persistent
    #   pyvips
    #   weasyprint
charset-normalizer==2.0.12
    # via requests
click==7.1.2
    # via
    #   celery
    #   click-didyoumean
    #   click-plugins
    #   click-repl
    #   cligj
    #   fiona
click-didyoumean==0.3.0
    # via celery
click-plugins==1.1.1
    # via
    #   celery
    #   fiona
click-repl==0.2.0
    # via celery
cligj==0.7.2
    # via fiona
coreapi==2.3.3
    # via drf-yasg
coreschema==0.0.4
    # via
    #   coreapi
    #   drf-yasg
coverage==6.2
    # via geotrek (setup.py)
cssselect2==0.4.1
    # via
    #   cairosvg
    #   weasyprint
datetime==4.4
    # via appy
defusedxml==0.7.1
    # via cairosvg
deprecated==1.2.13
    # via redis
django==3.2.16
    # via
    #   django-appconf
    #   django-appypod
    #   django-clearcache
    #   django-debug-toolbar
    #   django-embed-video
    #   django-extensions
    #   django-filter
    #   django-js-asset
    #   django-large-image
    #   django-leaflet
    #   django-modeltranslation
    #   django-weasyprint
    #   djangorestframework
    #   drf-yasg
    #   easy-thumbnails
    #   geotrek (setup.py)
    #   mapentity
    #   paperclip
django-appconf==1.0.5
    # via django-compressor
django-appypod==2.0.7
    # via mapentity
django-celery-results==2.2.0
    # via geotrek (setup.py)
django-clearcache @ git+https://github.com/timonweb/django-clearcache.git@6de7994
    # via geotrek (setup.py)
django-colorfield==0.6.3
    # via geotrek (setup.py)
django-compressor==3.1
    # via mapentity
django-crispy-forms==1.13.0
    # via mapentity
django-debug-toolbar==3.2.4
    # via geotrek (setup.py)
django-embed-video==1.4.3
    # via
    #   mapentity
    #   paperclip
django-extended-choices==1.3.3
    # via geotrek (setup.py)
django-extensions==3.1.5
    # via geotrek (setup.py)
django-filter==21.1
    # via mapentity
django-js-asset==2.0.0
    # via django-mptt
django-large-image==0.8.1
    # via geotrek (setup.py)
django-leaflet==0.19.post9
    # via mapentity
django-modelcluster==5.3
    # via geotrek (setup.py)
django-modeltranslation==0.17.5
    # via mapentity
django-mptt==0.13.4
    # via geotrek (setup.py)
django-tinymce==3.4.0
    # via mapentity
django-weasyprint==1.1.0.post2
    # via
    #   geotrek (setup.py)
    #   mapentity
djangorestframework==3.13.1
    # via
    #   django-large-image
    #   djangorestframework-datatables
    #   djangorestframework-gis
    #   drf-extensions
    #   drf-yasg
    #   mapentity
djangorestframework-datatables==0.7.0
    # via mapentity
djangorestframework-gis==0.18
    # via mapentity
docutils==0.18.1
    # via geotrek (setup.py)
drf-dynamic-fields==0.4.0
    # via geotrek (setup.py)
drf-extensions==0.7.1
    # via geotrek (setup.py)
drf-yasg==1.20.0
    # via
    #   django-large-image
    #   geotrek (setup.py)
easy-thumbnails==2.7
    # via
    #   mapentity
    #   paperclip
env-file==2020.12.3
    # via geotrek (setup.py)
factory-boy==3.2.1
    # via geotrek (setup.py)
faker==13.3.4
    # via factory-boy
filelock==3.8.0
    # via django-large-image
fiona==1.8.21
    # via
    #   geotrek (setup.py)
    #   mapentity
freezegun==1.2.1
    # via geotrek (setup.py)
geojson==2.5.0
    # via
    #   geotrek (setup.py)
    #   tif2geojson
gpxpy==1.5.0
    # via mapentity
gunicorn==20.1.0
    # via geotrek (setup.py)
html5lib==1.1
    # via weasyprint
idna==3.3
    # via requests
importlib-metadata==4.8.3
    # via markdown
inflection==0.5.1
    # via drf-yasg
itypes==1.2.0
    # via coreapi
jinja2==3.0.3
    # via coreschema
kombu==5.1.0
    # via celery
landez==2.5.0
    # via geotrek (setup.py)
large-image==1.17.2
    # via
    #   django-large-image
    #   large-image-source-vips
large-image-source-vips==1.17.2
    # via geotrek (setup.py)
lxml==4.9.1
    # via mapentity
mapentity==8.3.0
    # via geotrek (setup.py)
markdown==3.3.7
    # via geotrek (setup.py)
markupsafe==2.0.1
    # via jinja2
mbutil==0.3.0
    # via landez
munch==2.5.0
    # via fiona
netifaces==0.11.0
    # via mapentity
numpy==1.23.4
    # via
    #   large-image
    #   large-image-source-vips
packaging==21.3
    # via
    #   drf-yasg
    #   large-image-source-vips
    #   redis
palettable==3.3.0
    # via large-image
paperclip==2.6.1
    # via
    #   geotrek (setup.py)
    #   mapentity
papersize==1.0.1
    # via pdfimpose
pdfimpose==1.1.0
    # via geotrek (setup.py)
persistent==4.9.0
    # via
    #   btrees
    #   zodb
pillow==8.4.0
    # via
    #   cairosvg
    #   django-colorfield
    #   easy-thumbnails
    #   geotrek (setup.py)
    #   large-image
    #   paperclip
    #   weasyprint
prompt-toolkit==3.0.30
    # via click-repl
psutil==5.9.3
    # via large-image
psycopg2==2.9.3
    # via geotrek (setup.py)
pycparser==2.21
    # via cffi
pygal==3.0.0
    # via geotrek (setup.py)
pymemcache==3.5.2
    # via geotrek (setup.py)
pyparsing==3.0.8
    # via packaging
pypdf2==1.27.5
    # via pdfimpose
pyphen==0.11.0
    # via weasyprint
python-dateutil==2.8.2
    # via
    #   faker
    #   freezegun
pytz==2022.1
    # via
    #   celery
    #   datetime
    #   django
    #   django-modelcluster
    #   djangorestframework
    #   djangorestframework-datatables
pyvips==2.2.1
    # via large-image-source-vips
rcssmin==1.1.0
    # via django-compressor
redis==4.2.2
    # via celery
requests==2.27.1
    # via
    #   coreapi
    #   django-embed-video
    #   landez
    #   mapentity
rjsmin==1.2.0
    # via django-compressor
ruamel-yaml==0.17.21
    # via drf-yasg
ruamel-yaml-clib==0.2.6
    # via ruamel-yaml
sentry-sdk==1.5.9
    # via geotrek (setup.py)
simplekml==1.3.6
    # via geotrek (setup.py)
six==1.16.0
    # via
    #   click-repl
    #   django-extended-choices
    #   django-modeltranslation
    #   fiona
    #   html5lib
    #   munch
    #   pymemcache
    #   python-dateutil
    #   zodb
soupsieve==2.3.2
    # via beautifulsoup4
sqlparse==0.4.2
    # via
    #   django
    #   django-debug-toolbar
tif2geojson==0.1.3
    # via geotrek (setup.py)
tinycss2==1.1.1
    # via
    #   cairosvg
    #   cssselect2
    #   weasyprint
transaction==3.0.1
    # via zodb
uritemplate==4.1.1
    # via
    #   coreapi
    #   drf-yasg
urllib3==1.26.9
    # via
    #   requests
    #   sentry-sdk
values==2020.12.3
    # via env-file
vine==5.0.0
    # via
    #   amqp
    #   celery
    #   kombu
wcwidth==0.2.5
    # via prompt-toolkit
weasyprint==52.5
    # via
    #   django-weasyprint
    #   geotrek (setup.py)
    #   mapentity
webencodings==0.5.1
    # via
    #   cssselect2
    #   html5lib
    #   tinycss2
wrapt==1.14.0
    # via deprecated
xlrd==2.0.1
    # via geotrek (setup.py)
xmltodict==0.12.0
    # via tif2geojson
zc-lockfile==2.0
    # via zodb
zconfig==3.6.0
    # via zodb
zodb==5.7.0
    # via appy
zodbpickle==2.2.0
    # via zodb
zope-interface==5.4.0
    # via
    #   btrees
    #   datetime
    #   persistent
    #   transaction
    #   zodb

# The following packages are considered to be unsafe in a requirements file:
# setuptools<|MERGE_RESOLUTION|>--- conflicted
+++ resolved
@@ -20,11 +20,8 @@
     # via celery
 btrees==4.10.0
     # via zodb
-<<<<<<< HEAD
 cachetools==5.2.0
     # via large-image
-=======
->>>>>>> 50633c51
 cairocffi==0.9.0
     # via
     #   cairosvg
