--- conflicted
+++ resolved
@@ -201,14 +201,11 @@
     # via weasyprint
 idna==3.3
     # via requests
-<<<<<<< HEAD
-=======
 importlib-metadata==4.8.3
     # via
     #   kombu
     #   markdown
     #   redis
->>>>>>> 44495735
 inflection==0.5.1
     # via drf-yasg
 itypes==1.2.0
